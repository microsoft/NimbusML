--- conflicted
+++ resolved
@@ -11,11 +11,7 @@
 
 usage()
 {
-<<<<<<< HEAD
-    echo "Usage: $0 --configuration <Configuration> [--runTests] [--includeExtendedTests]"
-=======
     echo "Usage: $0 --configuration <Configuration> [--runTests] [--includeExtendedTests] [--installPythonPackages]"
->>>>>>> 2baa87e0
     echo ""
     echo "Options:"
     echo "  --configuration <Configuration>   Build Configuration (DbgLinPy3.7,DbgLinPy3.6,DbgLinPy3.5,DbgLinPy2.7,RlsLinPy3.7,RlsLinPy3.6,RlsLinPy3.5,RlsLinPy2.7,DbgMacPy3.7,DbgMacPy3.6,DbgMacPy3.5,DbgMacPy2.7,RlsMacPy3.7,RlsMacPy3.6,RlsMacPy3.5,RlsMacPy2.7)"
