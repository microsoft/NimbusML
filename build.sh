--- conflicted
+++ resolved
@@ -52,11 +52,7 @@
             __runTests=true
             __installPythonPackages=true
             ;;
-<<<<<<< HEAD
-        --installPythonPackages)
-=======
         --installpythonpackages)
->>>>>>> 15eddb43
             __installPythonPackages=true
             ;;
         --includeextendedtests)
@@ -223,8 +219,6 @@
             ext=*.dylib
 		fi	
 		cp  "${BuildOutputDir}/${__configuration}/Platform/${PublishDir}"/publish/${ext} "${__currentScriptDir}/src/python/nimbusml/internal/libs/"
-<<<<<<< HEAD
-=======
 		# Obtain "libtensorflow_framework.so.1", which is the upgraded version of "libtensorflow.so". This is required for tests TensorFlowScorer.py to pass in Linux distros with Python 2.7
 		if [ ! "$(uname -s)" = "Darwin" ]
 		then
@@ -238,7 +232,6 @@
 		rm -f "${__currentScriptDir}/src/python/nimbusml/internal/libs/ExcelDataReader.dll"
 		rm -f "${__currentScriptDir}/src/python/nimbusml/internal/libs/Microsoft.WindowsAzure.Storage.dll"
 		rm -f "${__currentScriptDir}/src/python/nimbusml/internal/libs/Microsoft.Workbench.Messaging.SDK.dll"
->>>>>>> 15eddb43
     else
 		libs_txt=libs_linux.txt
 		if [ "$(uname -s)" = "Darwin" ]
@@ -291,15 +284,6 @@
     if [ ${PythonVersion} = 2.7 ]
     then
         "${PythonExe}" -m pip install --upgrade pyzmq
-<<<<<<< HEAD
-    elif [ ${PythonVersion} = 3.6 ] && [ "$(uname -s)" = "Darwin" ]
-    then
-        "${PythonExe}" -m pip install --upgrade pytest-remotedata
-    elif [ ${PythonVersion} = 3.7 ]
-    then
-        "${PythonExe}" -m pip install --upgrade azureml-dataprep
-	fi
-=======
     else
         if [ ${PythonVersion} = 3.6 ] && [ "$(uname -s)" = "Darwin" ]
         then
@@ -308,7 +292,6 @@
 
         "${PythonExe}" -m pip install --upgrade "azureml-dataprep>=1.1.12"
     fi
->>>>>>> 15eddb43
     "${PythonExe}" -m pip install --upgrade "${Wheel}"
     "${PythonExe}" -m pip install "scikit-learn==0.19.2"
 fi
