--- conflicted
+++ resolved
@@ -22,11 +22,7 @@
     echo "Usage: $0 --configuration <Configuration> [--runTests] [--includeExtendedTests] [--installPythonPackages]"
     echo ""
     echo "Options:"
-<<<<<<< HEAD
-    echo "  --configuration <Configuration>   Build Configuration (DbgLinPy3.7,DbgLinPy3.6,DbgLinPy3.5,RlsLinPy3.7,RlsLinPy3.6,RlsLinPy3.5,DbgMacPy3.7,DbgMacPy3.6,DbgMacPy3.5,RlsMacPy3.7,RlsMacPy3.6,RlsMacPy3.5)"
-=======
     echo "  --configuration <Configuration>   Build Configuration (DbgLinPy3.8, DbgLinPy3.7,DbgLinPy3.6,DbgLinPy3.5,DbgLinPy2.7,RlsLinPy3.8,RlsLinPy3.7,RlsLinPy3.6,RlsLinPy3.5,RlsLinPy2.7,DbgMacPy3.8,DbgMacPy3.7,DbgMacPy3.6,DbgMacPy3.5,DbgMacPy2.7,RlsMacPy3.8,RlsMacPy3.7,RlsMacPy3.6,RlsMacPy3.5,RlsMacPy2.7)"
->>>>>>> 1bd7f2ee
     echo "  --runTests                        Run tests after build"
     echo "  --installPythonPackages           Install python packages after build"
     echo "  --runTestsOnly                    Run tests on a wheel file in default build location (<repo>/target/)"
@@ -113,8 +109,6 @@
     PythonVersion=3.5
     PythonTag=cp35
     ;;
-<<<<<<< HEAD
-=======
 *LinPy2.7)
     PythonUrl=https://pythonpkgdeps.blob.core.windows.net/anaconda-full/Anaconda2-Linux-5.0.1.v2.tar.gz
     BoostUrl=https://pythonpkgdeps.blob.core.windows.net/boost/release/linux/Boost-2.7-1.64.0.0.tar.gz
@@ -127,7 +121,6 @@
     PythonVersion=3.8
     PythonTag=cp38
     ;;
->>>>>>> 1bd7f2ee
 *MacPy3.7)
     PythonUrl=https://pythonpkgdeps.blob.core.windows.net/anaconda-full/Anaconda3-Mac-2019.03.v2.tar.gz
     BoostUrl=https://pythonpkgdeps.blob.core.windows.net/boost/release/mac/Boost-3.7-1.69.0.0.tar.gz
