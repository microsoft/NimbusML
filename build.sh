#!/usr/bin/env bash
set -e

ProductVersion=$(<version.txt)

# Store current script directory
__currentScriptDir=$( cd "$( dirname "${BASH_SOURCE[0]}" )" && pwd )
BuildOutputDir=${__currentScriptDir}/x64/
DependenciesDir=${__currentScriptDir}/dependencies
mkdir -p "${DependenciesDir}"

usage()
{
    echo "Usage: $0 --configuration <Configuration> [--runTests] [--includeExtendedTests]"
    echo ""
    echo "Options:"
    echo "  --configuration <Configuration>   Build Configuration (DbgLinPy3.7,DbgLinPy3.6,DbgLinPy3.5,DbgLinPy2.7,RlsLinPy3.7,RlsLinPy3.6,RlsLinPy3.5,RlsLinPy2.7,DbgMacPy3.7,DbgMacPy3.6,DbgMacPy3.5,DbgMacPy2.7,RlsMacPy3.7,RlsMacPy3.6,RlsMacPy3.5,RlsMacPy2.7)"
    echo "  --runTests                        Run tests after build"
    echo "  --installPythonPackages           Install python packages after build"
    echo "  --runTestsOnly                    Run tests on a wheel file in default build location (<repo>/target/)"
    echo "  --includeExtendedTests            Include the extended tests if the tests are run"
    echo "  --buildNativeBridgeOnly           Build only the native bridge code"
    echo "  --skipNativeBridge                Build the DotNet bridge and python wheel but use existing native bridge binaries (e.g. <repo>/x64/DbgLinPy3.7/pybridge.so)"
    exit 1
}

# Parameter defaults
if [ "$(uname -s)" = "Darwin" ]
then 
    __configuration=DbgMacPy3.7
else
    __configuration=DbgLinPy3.7
fi
__runTests=false
<<<<<<< HEAD
=======
__installPythonPackages=false
>>>>>>> 6f7cb410
__runExtendedTests=false
__buildNativeBridge=true
__buildDotNetBridge=true

while [ "$1" != "" ]; do
    lowerI="$(echo $1 | awk '{print tolower($0)}')"
    case $lowerI in
        -h|--help)
            usage
            exit 1
            ;;
        --configuration)
            shift
            __configuration=$1
            ;;
        --runtests)
            __runTests=true
            __installPythonPackages=true
            ;;
        --installPythonPackages)
            __installPythonPackages=true
            ;;
        --includeextendedtests)
            __runExtendedTests=true
            ;;
        --includeextendedtests)
            __runExtendedTests=true
            ;;
        --runtestsonly)
            __buildNativeBridge=false
            __buildDotNetBridge=false
            __runTests=true
            __installPythonPackages=true
            ;;
        --buildnativebridgeonly)
            __buildDotNetBridge=false
            ;;
        --skipnativebridge)
            __buildNativeBridge=false
            ;;
        *)
        echo "Unknown argument to build.sh $1"; usage; exit 1
    esac
    shift
done

case $__configuration in
*LinPy3.7)
    PythonUrl=https://pythonpkgdeps.blob.core.windows.net/anaconda-full/Anaconda3-Linux-2019.03.v2.tar.gz
    BoostUrl=https://pythonpkgdeps.blob.core.windows.net/boost/release/linux/Boost-3.7-1.69.0.0.tar.gz
    PythonVersion=3.7
    PythonTag=cp37
    ;;
*LinPy3.6)
    PythonUrl=https://pythonpkgdeps.blob.core.windows.net/anaconda-full/Anaconda3-Linux-5.0.1.v2.tar.gz
    BoostUrl=https://pythonpkgdeps.blob.core.windows.net/boost/release/linux/Boost-3.6-1.64.0.0.tar.gz
    PythonVersion=3.6
    PythonTag=cp36
    ;;
*LinPy3.5)
    PythonUrl=https://pythonpkgdeps.blob.core.windows.net/anaconda-full/Anaconda3-Linux-4.2.0.v9.tar.gz
    BoostUrl=https://pythonpkgdeps.blob.core.windows.net/boost/release/linux/Boost-3.5-1.64.0.0.tar.gz
    PythonVersion=3.5
    PythonTag=cp35
    ;;
*LinPy2.7)
    PythonUrl=https://pythonpkgdeps.blob.core.windows.net/anaconda-full/Anaconda2-Linux-5.0.1.v2.tar.gz
    BoostUrl=https://pythonpkgdeps.blob.core.windows.net/boost/release/linux/Boost-2.7-1.64.0.0.tar.gz
    PythonVersion=2.7
    PythonTag=cp27
    ;;
*MacPy3.7)
    PythonUrl=https://pythonpkgdeps.blob.core.windows.net/anaconda-full/Anaconda3-Mac-2019.03.v2.tar.gz
    BoostUrl=https://pythonpkgdeps.blob.core.windows.net/boost/release/mac/Boost-3.7-1.69.0.0.tar.gz
    PythonVersion=3.7
    PythonTag=cp37
    ;;
*MacPy3.6)
    PythonUrl=https://pythonpkgdeps.blob.core.windows.net/anaconda-full/Anaconda3-Mac-5.0.1.tar.gz
    BoostUrl=https://pythonpkgdeps.blob.core.windows.net/boost/release/mac/Boost-3.6-1.64.0.0.tar.gz
    PythonVersion=3.6
    PythonTag=cp36
    ;;
*MacPy3.5)
    PythonUrl=https://pythonpkgdeps.blob.core.windows.net/anaconda-full/Anaconda3-Mac-4.2.0.tar.gz
    BoostUrl=https://pythonpkgdeps.blob.core.windows.net/boost/release/mac/Boost-3.5-1.64.0.0.tar.gz
    PythonVersion=3.5
    PythonTag=cp35
    ;;
*MacPy2.7)
    PythonUrl=https://pythonpkgdeps.blob.core.windows.net/anaconda-full/Anaconda2-Mac-5.0.2.tar.gz
    BoostUrl=https://pythonpkgdeps.blob.core.windows.net/boost/release/mac/Boost-2.7-1.64.0.0.tar.gz
    PythonVersion=2.7
    PythonTag=cp27
    ;;
*)
echo "Unknown configuration '$__configuration'"; usage; exit 1
esac

PythonRoot=${DependenciesDir}/Python${PythonVersion}
BoostRoot=${DependenciesDir}/Boost${PythonVersion}
# Platform name for python wheel based on OS
PlatName=manylinux1_x86_64
if [ "$(uname -s)" = "Darwin" ]
then 
    PlatName=macosx_10_11_x86_64
fi

echo ""
echo "#################################"
echo "Downloading Dependencies "
echo "#################################"
# Download & unzip Python
if [ ! -e "${PythonRoot}/.done" ]
then
    mkdir -p "${PythonRoot}"
    echo "Downloading and extracting Python archive ... "
    curl "${PythonUrl}" | tar xz -C "${PythonRoot}"
    # Move all binaries out of "anaconda3", "anaconda2", or "anaconda", depending on naming convention for version
    mv "${PythonRoot}/anaconda"*/* "${PythonRoot}/"
    touch "${PythonRoot}/.done"
fi
PythonExe="${PythonRoot}/bin/python"
echo "Python executable: ${PythonExe}"
# Download & unzip Boost
if [ ! -e "${BoostRoot}/.done" ]
then
    mkdir -p "${BoostRoot}"
    echo "Downloading and extracting Boost archive ... "
    curl "${BoostUrl}" | tar xz -C "${BoostRoot}"
    touch "${BoostRoot}/.done"
fi

if [ ${__buildNativeBridge} = true ]
then 
    echo "Building Native Bridge ... "
    bash "${__currentScriptDir}/src/NativeBridge/build.sh" --configuration $__configuration --pythonver "${PythonVersion}" --pythonpath "${PythonRoot}" --boostpath "${BoostRoot}" 
fi

if [ ${__buildDotNetBridge} = true ]
then 
    # Install dotnet SDK version, see https://docs.microsoft.com/en-us/dotnet/core/tools/dotnet-install-script
    echo "Installing dotnet SDK ... "
    curl -sSL https://dot.net/v1/dotnet-install.sh | bash /dev/stdin -Version 2.1.701 -InstallDir ./cli

    # Build managed code
    echo "Building managed code ... "
    _dotnet="${__currentScriptDir}/cli/dotnet"
    ${_dotnet} build -c ${__configuration} --force "${__currentScriptDir}/src/Platforms/build.csproj"
    PublishDir=linux-x64
    if [ "$(uname -s)" = "Darwin" ]
    then 
        PublishDir=osx-x64
    fi
    ${_dotnet} publish "${__currentScriptDir}/src/Platforms/build.csproj" --force --self-contained -r ${PublishDir} -c ${__configuration}
    ${_dotnet} build -c ${__configuration} -o "${BuildOutputDir}/${__configuration}"  --force "${__currentScriptDir}/src/DotNetBridge/DotNetBridge.csproj"

    # Build nimbusml wheel
    echo ""
    echo "#################################"
    echo "Building nimbusml wheel package ... "
    echo "#################################"
    # Clean out build, dist, and libs from previous builds
    build="${__currentScriptDir}/src/python/build"
    dist="${__currentScriptDir}/src/python/dist"
    libs="${__currentScriptDir}/src/python/nimbusml/internal/libs"
    rm -rf "${build}"
    rm -rf "${dist}"
    rm -rf "${libs}"
    mkdir -p "${libs}"
    touch "${__currentScriptDir}/src/python/nimbusml/internal/libs/__init__.py"

    echo "Placing binaries in libs dir for wheel packaging ... "
    cp  "${BuildOutputDir}/${__configuration}"/DotNetBridge.dll "${__currentScriptDir}/src/python/nimbusml/internal/libs/"
    cp  "${BuildOutputDir}/${__configuration}"/pybridge.so "${__currentScriptDir}/src/python/nimbusml/internal/libs/"

<<<<<<< HEAD
=======
	# ls "${BuildOutputDir}/${__configuration}/Platform/${PublishDir}"/publish/
>>>>>>> 6f7cb410
    if [ ${PythonVersion} = 2.7 ]
    then
        cp  "${BuildOutputDir}/${__configuration}/Platform/${PublishDir}"/publish/*.dll "${__currentScriptDir}/src/python/nimbusml/internal/libs/"
        cp  "${BuildOutputDir}/${__configuration}/Platform/${PublishDir}"/publish/System.Native.a "${__currentScriptDir}/src/python/nimbusml/internal/libs/"
        cp  "${BuildOutputDir}/${__configuration}/Platform/${PublishDir}"/publish/createdump "${__currentScriptDir}/src/python/nimbusml/internal/libs/"  || :
        cp  "${BuildOutputDir}/${__configuration}/Platform/${PublishDir}"/publish/sosdocsunix.txt "${__currentScriptDir}/src/python/nimbusml/internal/libs/"
		ext=*.so
		if [ "$(uname -s)" = "Darwin" ]
		then 
            ext=*.dylib
		fi	
		cp  "${BuildOutputDir}/${__configuration}/Platform/${PublishDir}"/publish/${ext} "${__currentScriptDir}/src/python/nimbusml/internal/libs/"
    else
		libs_txt=libs_linux.txt
		if [ "$(uname -s)" = "Darwin" ]
		then 
		    libs_txt=libs_mac.txt
		fi
		cat build/${libs_txt} | while read i; do
			cp  "${BuildOutputDir}/${__configuration}/Platform/${PublishDir}"/publish/$i "${__currentScriptDir}/src/python/nimbusml/internal/libs/"
		done
    fi
	
    if [[ $__configuration = Dbg* ]]
    then
        cp  "${BuildOutputDir}/${__configuration}"/DotNetBridge.pdb "${__currentScriptDir}/src/python/nimbusml/internal/libs/"
    fi
  
    "${PythonExe}" -m pip install --upgrade "wheel>=0.31.0"
    cd "${__currentScriptDir}/src/python"

    "${PythonExe}" setup.py bdist_wheel --python-tag ${PythonTag} --plat-name ${PlatName}
    cd "${__currentScriptDir}"

    WheelFile=nimbusml-${ProductVersion}-${PythonTag}-none-${PlatName}.whl
    if [ ! -e "${__currentScriptDir}/src/python/dist/${WheelFile}" ]
    then
        echo "setup.py did not produce expected ${WheelFile}"
        exit 1
    fi

    rm -rf "${__currentScriptDir}/target"
    mkdir -p "${__currentScriptDir}/target"
    mv "${__currentScriptDir}/src/python/dist/${WheelFile}" "${__currentScriptDir}/target/"
    echo Python package successfully created: ${__currentScriptDir}/target/${WheelFile}
fi

if [ ${__installPythonPackages} = true ]
then
    echo ""
    echo "#################################"
    echo "Installing Python packages ... "
    echo "#################################"
    Wheel=${__currentScriptDir}/target/nimbusml-${ProductVersion}-${PythonTag}-none-${PlatName}.whl
    if [ ! -f ${Wheel} ]
    then
        echo "Unable to find ${Wheel}"
        exit 1
    fi
    # Review: Adding "--upgrade" to pip install will cause problems when using Anaconda as the python distro because of Anaconda's quirks with pytest.
    "${PythonExe}" -m pip install nose "pytest>=4.4.0" graphviz "pytest-cov>=2.6.1" "jupyter_client>=4.4.0" "nbconvert>=4.2.0"
    if [ ${PythonVersion} = 2.7 ]
    then
        "${PythonExe}" -m pip install --upgrade pyzmq
    elif [ ${PythonVersion} = 3.6 ] && [ "$(uname -s)" = "Darwin" ]
    then
        "${PythonExe}" -m pip install --upgrade pytest-remotedata
<<<<<<< HEAD
    fi
=======
    elif [ ${PythonVersion} = 3.7 ]
    then
        "${PythonExe}" -m pip install --upgrade azureml-dataprep
	fi
>>>>>>> 6f7cb410
    "${PythonExe}" -m pip install --upgrade "${Wheel}"
    "${PythonExe}" -m pip install "scikit-learn==0.19.2"
fi

if [ ${__runTests} = true ]
then 
    echo ""
    echo "#################################"
    echo "Running tests ... "
    echo "#################################"
    PackagePath=${PythonRoot}/lib/python${PythonVersion}/site-packages/nimbusml
    TestsPath1=${PackagePath}/tests
    TestsPath2=${__currentScriptDir}/src/python/tests
    TestsPath3=${__currentScriptDir}/src/python/tests_extended
    ReportPath=${__currentScriptDir}/build/TestCoverageReport
    "${PythonExe}" -m pytest --verbose --maxfail=1000 --capture=sys "${TestsPath1}"
    "${PythonExe}" -m pytest --verbose --maxfail=1000 --capture=sys "${TestsPath2}"

    if [ ${__runExtendedTests} = true ]
    then 
        "${PythonExe}" -m pytest --verbose --maxfail=1000 --capture=sys "${TestsPath3}"
    fi
fi

exit $?<|MERGE_RESOLUTION|>--- conflicted
+++ resolved
@@ -32,10 +32,7 @@
     __configuration=DbgLinPy3.7
 fi
 __runTests=false
-<<<<<<< HEAD
-=======
 __installPythonPackages=false
->>>>>>> 6f7cb410
 __runExtendedTests=false
 __buildNativeBridge=true
 __buildDotNetBridge=true
@@ -212,10 +209,7 @@
     cp  "${BuildOutputDir}/${__configuration}"/DotNetBridge.dll "${__currentScriptDir}/src/python/nimbusml/internal/libs/"
     cp  "${BuildOutputDir}/${__configuration}"/pybridge.so "${__currentScriptDir}/src/python/nimbusml/internal/libs/"
 
-<<<<<<< HEAD
-=======
 	# ls "${BuildOutputDir}/${__configuration}/Platform/${PublishDir}"/publish/
->>>>>>> 6f7cb410
     if [ ${PythonVersion} = 2.7 ]
     then
         cp  "${BuildOutputDir}/${__configuration}/Platform/${PublishDir}"/publish/*.dll "${__currentScriptDir}/src/python/nimbusml/internal/libs/"
@@ -283,14 +277,10 @@
     elif [ ${PythonVersion} = 3.6 ] && [ "$(uname -s)" = "Darwin" ]
     then
         "${PythonExe}" -m pip install --upgrade pytest-remotedata
-<<<<<<< HEAD
-    fi
-=======
     elif [ ${PythonVersion} = 3.7 ]
     then
         "${PythonExe}" -m pip install --upgrade azureml-dataprep
 	fi
->>>>>>> 6f7cb410
     "${PythonExe}" -m pip install --upgrade "${Wheel}"
     "${PythonExe}" -m pip install "scikit-learn==0.19.2"
 fi
