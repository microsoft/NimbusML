#!/usr/bin/env bash
set -e

ProductVersion=$(<version.txt)

# Store current script directory
__currentScriptDir=$( cd "$( dirname "${BASH_SOURCE[0]}" )" && pwd )
BuildOutputDir=${__currentScriptDir}/x64/
DependenciesDir=${__currentScriptDir}/dependencies
mkdir -p "${DependenciesDir}"

usage()
{
    echo "Usage: $0 --configuration <Configuration> [--runTests] [--includeExtendedTests] [--installPythonPackages]"
    echo ""
    echo "Options:"
    echo "  --configuration <Configuration>   Build Configuration (DbgLinPy3.7,DbgLinPy3.6,DbgLinPy3.5,DbgLinPy2.7,RlsLinPy3.7,RlsLinPy3.6,RlsLinPy3.5,RlsLinPy2.7,DbgMacPy3.7,DbgMacPy3.6,DbgMacPy3.5,DbgMacPy2.7,RlsMacPy3.7,RlsMacPy3.6,RlsMacPy3.5,RlsMacPy2.7)"
    echo "  --runTests                        Run tests after build"
    echo "  --installPythonPackages           Install python packages after build"
    echo "  --runTestsOnly                    Run tests on a wheel file in default build location (<repo>/target/)"
    echo "  --includeExtendedTests            Include the extended tests if the tests are run"
    echo "  --buildNativeBridgeOnly           Build only the native bridge code"
    echo "  --skipNativeBridge                Build the DotNet bridge and python wheel but use existing native bridge binaries (e.g. <repo>/x64/DbgLinPy3.7/pybridge.so)"
    exit 1
}

# Parameter defaults
if [ "$(uname -s)" = "Darwin" ]
then 
    __configuration=DbgMacPy3.7
else
    __configuration=DbgLinPy3.7
fi
__runTests=false
__installPythonPackages=false
__runExtendedTests=false
__buildNativeBridge=true
__buildDotNetBridge=true

while [ "$1" != "" ]; do
    lowerI="$(echo $1 | awk '{print tolower($0)}')"
    case $lowerI in
        -h|--help)
            usage
            exit 1
            ;;
        --configuration)
            shift
            __configuration=$1
            ;;
        --runtests)
            __runTests=true
            __installPythonPackages=true
            ;;
        --installpythonpackages)
            __installPythonPackages=true
            ;;
        --includeextendedtests)
            __runExtendedTests=true
            ;;
        --runtestsonly)
            __buildNativeBridge=false
            __buildDotNetBridge=false
            __runTests=true
            __installPythonPackages=true
            ;;
        --buildnativebridgeonly)
            __buildDotNetBridge=false
            ;;
        --skipnativebridge)
            __buildNativeBridge=false
            ;;
        *)
        echo "Unknown argument to build.sh $1"; usage; exit 1
    esac
    shift
done

case $__configuration in
*LinPy3.7)
    PythonUrl=https://pythonpkgdeps.blob.core.windows.net/anaconda-full/Anaconda3-Linux-2019.03.v2.tar.gz
    BoostUrl=https://pythonpkgdeps.blob.core.windows.net/boost/release/linux/Boost-3.7-1.69.0.0.tar.gz
    PythonVersion=3.7
    PythonTag=cp37
    ;;
*LinPy3.6)
    PythonUrl=https://pythonpkgdeps.blob.core.windows.net/anaconda-full/Anaconda3-Linux-5.0.1.v2.tar.gz
    BoostUrl=https://pythonpkgdeps.blob.core.windows.net/boost/release/linux/Boost-3.6-1.64.0.0.tar.gz
    PythonVersion=3.6
    PythonTag=cp36
    ;;
*LinPy3.5)
    PythonUrl=https://pythonpkgdeps.blob.core.windows.net/anaconda-full/Anaconda3-Linux-4.2.0.v9.tar.gz
    BoostUrl=https://pythonpkgdeps.blob.core.windows.net/boost/release/linux/Boost-3.5-1.64.0.0.tar.gz
    PythonVersion=3.5
    PythonTag=cp35
    ;;
*LinPy2.7)
    PythonUrl=https://pythonpkgdeps.blob.core.windows.net/anaconda-full/Anaconda2-Linux-5.0.1.v2.tar.gz
    BoostUrl=https://pythonpkgdeps.blob.core.windows.net/boost/release/linux/Boost-2.7-1.64.0.0.tar.gz
    PythonVersion=2.7
    PythonTag=cp27
    ;;
*MacPy3.7)
    PythonUrl=https://pythonpkgdeps.blob.core.windows.net/anaconda-full/Anaconda3-Mac-2019.03.v2.tar.gz
    BoostUrl=https://pythonpkgdeps.blob.core.windows.net/boost/release/mac/Boost-3.7-1.69.0.0.tar.gz
    PythonVersion=3.7
    PythonTag=cp37
    ;;
*MacPy3.6)
    PythonUrl=https://pythonpkgdeps.blob.core.windows.net/anaconda-full/Anaconda3-Mac-5.0.1.tar.gz
    BoostUrl=https://pythonpkgdeps.blob.core.windows.net/boost/release/mac/Boost-3.6-1.64.0.0.tar.gz
    PythonVersion=3.6
    PythonTag=cp36
    ;;
*MacPy3.5)
    PythonUrl=https://pythonpkgdeps.blob.core.windows.net/anaconda-full/Anaconda3-Mac-4.2.0.tar.gz
    BoostUrl=https://pythonpkgdeps.blob.core.windows.net/boost/release/mac/Boost-3.5-1.64.0.0.tar.gz
    PythonVersion=3.5
    PythonTag=cp35
    ;;
*MacPy2.7)
    PythonUrl=https://pythonpkgdeps.blob.core.windows.net/anaconda-full/Anaconda2-Mac-5.0.2.tar.gz
    BoostUrl=https://pythonpkgdeps.blob.core.windows.net/boost/release/mac/Boost-2.7-1.64.0.0.tar.gz
    PythonVersion=2.7
    PythonTag=cp27
    ;;
*)
echo "Unknown configuration '$__configuration'"; usage; exit 1
esac

PythonRoot=${DependenciesDir}/Python${PythonVersion}
BoostRoot=${DependenciesDir}/Boost${PythonVersion}
# Platform name for python wheel based on OS
PlatName=manylinux1_x86_64
if [ "$(uname -s)" = "Darwin" ]
then 
    PlatName=macosx_10_11_x86_64
fi

echo ""
echo "#################################"
echo "Downloading Dependencies "
echo "#################################"
# Download & unzip Python
if [ ! -e "${PythonRoot}/.done" ]
then
    mkdir -p "${PythonRoot}"
    echo "Downloading and extracting Python archive ... "
    curl "${PythonUrl}" | tar xz -C "${PythonRoot}"
    # Move all binaries out of "anaconda3", "anaconda2", or "anaconda", depending on naming convention for version
    mv "${PythonRoot}/anaconda"*/* "${PythonRoot}/"
    touch "${PythonRoot}/.done"
fi
PythonExe="${PythonRoot}/bin/python"
echo "Python executable: ${PythonExe}"
# Download & unzip Boost
if [ ! -e "${BoostRoot}/.done" ]
then
    mkdir -p "${BoostRoot}"
    echo "Downloading and extracting Boost archive ... "
    curl "${BoostUrl}" | tar xz -C "${BoostRoot}"
    touch "${BoostRoot}/.done"
fi

if [ ${__buildNativeBridge} = true ]
then 
    echo "Building Native Bridge ... "
    bash "${__currentScriptDir}/src/NativeBridge/build.sh" --configuration $__configuration --pythonver "${PythonVersion}" --pythonpath "${PythonRoot}" --boostpath "${BoostRoot}" 
fi

if [ ${__buildDotNetBridge} = true ]
then 
    # Install dotnet SDK version, see https://docs.microsoft.com/en-us/dotnet/core/tools/dotnet-install-script
    echo "Installing dotnet SDK ... "
    curl -sSL https://dot.net/v1/dotnet-install.sh | bash /dev/stdin -Version 2.1.701 -InstallDir ./cli

    # Build managed code
    echo "Building managed code ... "
    _dotnet="${__currentScriptDir}/cli/dotnet"
    ${_dotnet} build -c ${__configuration} --force "${__currentScriptDir}/src/Platforms/build.csproj"
    PublishDir=linux-x64
    if [ "$(uname -s)" = "Darwin" ]
    then 
        PublishDir=osx-x64
    fi
    ${_dotnet} publish "${__currentScriptDir}/src/Platforms/build.csproj" --force --self-contained -r ${PublishDir} -c ${__configuration}
    ${_dotnet} build -c ${__configuration} -o "${BuildOutputDir}/${__configuration}"  --force "${__currentScriptDir}/src/DotNetBridge/DotNetBridge.csproj"

    # Build nimbusml wheel
    echo ""
    echo "#################################"
    echo "Building nimbusml wheel package ... "
    echo "#################################"
    # Clean out build, dist, and libs from previous builds
    build="${__currentScriptDir}/src/python/build"
    dist="${__currentScriptDir}/src/python/dist"
    libs="${__currentScriptDir}/src/python/nimbusml/internal/libs"
    rm -rf "${build}"
    rm -rf "${dist}"
    rm -rf "${libs}"
    mkdir -p "${libs}"
    touch "${__currentScriptDir}/src/python/nimbusml/internal/libs/__init__.py"

    echo "Placing binaries in libs dir for wheel packaging ... "
    cp  "${BuildOutputDir}/${__configuration}"/DotNetBridge.dll "${__currentScriptDir}/src/python/nimbusml/internal/libs/"
    cp  "${BuildOutputDir}/${__configuration}"/pybridge.so "${__currentScriptDir}/src/python/nimbusml/internal/libs/"

	# ls "${BuildOutputDir}/${__configuration}/Platform/${PublishDir}"/publish/
    if [ ${PythonVersion} = 2.7 ]
    then
        cp  "${BuildOutputDir}/${__configuration}/Platform/${PublishDir}"/publish/*.dll "${__currentScriptDir}/src/python/nimbusml/internal/libs/"
        cp  "${BuildOutputDir}/${__configuration}/Platform/${PublishDir}"/publish/System.Native.a "${__currentScriptDir}/src/python/nimbusml/internal/libs/"
        cp  "${BuildOutputDir}/${__configuration}/Platform/${PublishDir}"/publish/createdump "${__currentScriptDir}/src/python/nimbusml/internal/libs/"  || :
        cp  "${BuildOutputDir}/${__configuration}/Platform/${PublishDir}"/publish/sosdocsunix.txt "${__currentScriptDir}/src/python/nimbusml/internal/libs/"
		ext=*.so
		if [ "$(uname -s)" = "Darwin" ]
		then 
            ext=*.dylib
		fi	
		cp  "${BuildOutputDir}/${__configuration}/Platform/${PublishDir}"/publish/${ext} "${__currentScriptDir}/src/python/nimbusml/internal/libs/"
		# Obtain "libtensorflow_framework.so.1", which is the upgraded version of "libtensorflow.so". This is required for tests TensorFlowScorer.py to pass in Linux distros with Python 2.7
		if [ ! "$(uname -s)" = "Darwin" ]
		then
			cp  "${BuildOutputDir}/${__configuration}/Platform/${PublishDir}"/publish/libtensorflow_framework.so.1 "${__currentScriptDir}/src/python/nimbusml/internal/libs/"
		fi
		# remove dataprep dlls as its not supported in python 2.7
		rm -f "${__currentScriptDir}/src/python/nimbusml/internal/libs/Microsoft.DPrep.*"
		rm -f "${__currentScriptDir}/src/python/nimbusml/internal/libs/Microsoft.Data.*"
		rm -f "${__currentScriptDir}/src/python/nimbusml/internal/libs/Microsoft.ProgramSynthesis.*"
		rm -f "${__currentScriptDir}/src/python/nimbusml/internal/libs/Microsoft.DataPrep.dll"
		rm -f "${__currentScriptDir}/src/python/nimbusml/internal/libs/ExcelDataReader.dll"
		rm -f "${__currentScriptDir}/src/python/nimbusml/internal/libs/Microsoft.WindowsAzure.Storage.dll"
		rm -f "${__currentScriptDir}/src/python/nimbusml/internal/libs/Microsoft.Workbench.Messaging.SDK.dll"
    else
		libs_txt=libs_linux.txt
		if [ "$(uname -s)" = "Darwin" ]
		then 
		    libs_txt=libs_mac.txt
		fi
		cat build/${libs_txt} | while read i; do
			cp  "${BuildOutputDir}/${__configuration}/Platform/${PublishDir}"/publish/$i "${__currentScriptDir}/src/python/nimbusml/internal/libs/"
		done
    fi
	
    if [[ $__configuration = Dbg* ]]
    then
        cp  "${BuildOutputDir}/${__configuration}"/DotNetBridge.pdb "${__currentScriptDir}/src/python/nimbusml/internal/libs/"
    fi
  
    "${PythonExe}" -m pip install --upgrade "wheel>=0.31.0"
    cd "${__currentScriptDir}/src/python"

    "${PythonExe}" setup.py bdist_wheel --python-tag ${PythonTag} --plat-name ${PlatName}
    cd "${__currentScriptDir}"

    WheelFile=nimbusml-${ProductVersion}-${PythonTag}-none-${PlatName}.whl
    if [ ! -e "${__currentScriptDir}/src/python/dist/${WheelFile}" ]
    then
        echo "setup.py did not produce expected ${WheelFile}"
        exit 1
    fi

    rm -rf "${__currentScriptDir}/target"
    mkdir -p "${__currentScriptDir}/target"
    mv "${__currentScriptDir}/src/python/dist/${WheelFile}" "${__currentScriptDir}/target/"
    echo Python package successfully created: ${__currentScriptDir}/target/${WheelFile}
fi

if [ ${__installPythonPackages} = true ]
then
    echo ""
    echo "#################################"
    echo "Installing Python packages ... "
    echo "#################################"
    Wheel=${__currentScriptDir}/target/nimbusml-${ProductVersion}-${PythonTag}-none-${PlatName}.whl
    if [ ! -f ${Wheel} ]
    then
        echo "Unable to find ${Wheel}"
        exit 1
    fi
    # Review: Adding "--upgrade" to pip install will cause problems when using Anaconda as the python distro because of Anaconda's quirks with pytest.
<<<<<<< HEAD
    "${PythonExe}" -m pip install nose "pytest>=4.4.0" graphviz "pytest-cov>=2.6.1" "jupyter_client>=4.4.0" "nbconvert>=4.2.0"
=======
    "${PythonExe}" -m pip install nose "pytest>=4.4.0" pytest-xdist graphviz "pytest-cov>=2.6.1" "jupyter_client>=4.4.0" "nbconvert>=4.2.0"
>>>>>>> 331551b5
    if [ ${PythonVersion} = 2.7 ]
    then
        "${PythonExe}" -m pip install --upgrade pyzmq
    else
        if [ ${PythonVersion} = 3.6 ] && [ "$(uname -s)" = "Darwin" ]
        then
            "${PythonExe}" -m pip install --upgrade pytest-remotedata
        fi

        "${PythonExe}" -m pip install --upgrade "azureml-dataprep>=1.1.12"
    fi
    "${PythonExe}" -m pip install --upgrade "${Wheel}"
    "${PythonExe}" -m pip install "scikit-learn==0.19.2"
fi

if [ ${__runTests} = true ]
then 
    echo ""
    echo "#################################"
    echo "Running tests ... "
    echo "#################################"
    PackagePath=${PythonRoot}/lib/python${PythonVersion}/site-packages/nimbusml
    TestsPath1=${PackagePath}/tests
    TestsPath2=${__currentScriptDir}/src/python/tests
    TestsPath3=${__currentScriptDir}/src/python/tests_extended
    ReportPath=${__currentScriptDir}/build/TestCoverageReport
<<<<<<< HEAD
    "${PythonExe}" -m pytest --verbose --maxfail=1000 --capture=sys "${TestsPath1}"
    "${PythonExe}" -m pytest --verbose --maxfail=1000 --capture=sys "${TestsPath2}"

    if [ ${__runExtendedTests} = true ]
    then 
        "${PythonExe}" -m pytest --verbose --maxfail=1000 --capture=sys "${TestsPath3}"
=======
    "${PythonExe}" -m pytest -n 4 --verbose --maxfail=1000 --capture=sys "${TestsPath2}" "${TestsPath1}"

    if [ ${__runExtendedTests} = true ]
    then
        echo "Running extended tests ... " 
        if [ ! "$(uname -s)" = "Darwin" ]
        then 
            # Required for Image.py and Image_df.py to run successfully on Ubuntu.
            {
                apt-get update 
                apt-get install libc6-dev -y
                apt-get install libgdiplus -y
            } || { 
            # Required for Image.py and Image_df.py to run successfully on CentOS.
                yum install glibc-devel -y
            }
        fi
        "${PythonExe}" -m pytest -n 4 --verbose --maxfail=1000 --capture=sys "${TestsPath3}"
>>>>>>> 331551b5
    fi
fi

exit $?<|MERGE_RESOLUTION|>--- conflicted
+++ resolved
@@ -280,11 +280,7 @@
         exit 1
     fi
     # Review: Adding "--upgrade" to pip install will cause problems when using Anaconda as the python distro because of Anaconda's quirks with pytest.
-<<<<<<< HEAD
-    "${PythonExe}" -m pip install nose "pytest>=4.4.0" graphviz "pytest-cov>=2.6.1" "jupyter_client>=4.4.0" "nbconvert>=4.2.0"
-=======
     "${PythonExe}" -m pip install nose "pytest>=4.4.0" pytest-xdist graphviz "pytest-cov>=2.6.1" "jupyter_client>=4.4.0" "nbconvert>=4.2.0"
->>>>>>> 331551b5
     if [ ${PythonVersion} = 2.7 ]
     then
         "${PythonExe}" -m pip install --upgrade pyzmq
@@ -311,14 +307,6 @@
     TestsPath2=${__currentScriptDir}/src/python/tests
     TestsPath3=${__currentScriptDir}/src/python/tests_extended
     ReportPath=${__currentScriptDir}/build/TestCoverageReport
-<<<<<<< HEAD
-    "${PythonExe}" -m pytest --verbose --maxfail=1000 --capture=sys "${TestsPath1}"
-    "${PythonExe}" -m pytest --verbose --maxfail=1000 --capture=sys "${TestsPath2}"
-
-    if [ ${__runExtendedTests} = true ]
-    then 
-        "${PythonExe}" -m pytest --verbose --maxfail=1000 --capture=sys "${TestsPath3}"
-=======
     "${PythonExe}" -m pytest -n 4 --verbose --maxfail=1000 --capture=sys "${TestsPath2}" "${TestsPath1}"
 
     if [ ${__runExtendedTests} = true ]
@@ -337,7 +325,6 @@
             }
         fi
         "${PythonExe}" -m pytest -n 4 --verbose --maxfail=1000 --capture=sys "${TestsPath3}"
->>>>>>> 331551b5
     fi
 fi
 
