--- conflicted
+++ resolved
@@ -13,35 +13,13 @@
 
     CxInt64 llTotalNumRows = -1;
     assert(data.contains(PYTHON_DATA_KEY_INFO));
-<<<<<<< HEAD
-    bp::dict varInfo = bp::extract_or_cast<bp::dict>(data[PYTHON_DATA_KEY_INFO]);
+    bp::dict varInfo = bp::extract<bp::dict>(data[PYTHON_DATA_KEY_INFO]);
 
     assert(data.contains(PYTHON_DATA_COL_TYPES));
     bp::list colTypes = bp::extract_or_cast<bp::list>(data[PYTHON_DATA_COL_TYPES]);
-#ifdef BOOST_PYTHON
-    bp::stl_input_iterator<bp::object> keys(data.keys()), end1;
-    bp::stl_input_iterator<bp::object> values(data.values());
-#else
-#endif
-
     CxInt64 dataframeColCount = -1;
-#ifdef BOOST_PYTHON
-    for (; keys != end1; keys++)
-#else
     for (auto it = data.begin(); it != data.end(); ++it)
-#endif
     {
-#ifdef BOOST_PYTHON
-        bp::object key = *keys;
-        char* name = bp::extract_or_cast<char*>(key);
-        bp::object value = *values++;
-        if (strcmp(name, PYTHON_DATA_KEY_INFO) == 0 || strcmp(name, PYTHON_DATA_COL_TYPES) == 0)
-            continue;
-        // now it should be a column names
-        std::string colName = bp::extract_or_cast<std::string>(key);
-        dataframeColCount++;
-        const char* tp = bp::extract_or_cast<const char*>(colTypes[dataframeColCount]);
-#else
         if (!bp::isinstance<bp::str>(it->first))
             continue;
 
@@ -61,29 +39,6 @@
         std::string colName = bp::extract_or_cast<std::string>(it->first);
         dataframeColCount++;
         const char* tp = (char*)PyUnicode_DATA(colTypes[dataframeColCount].ptr());
-#endif
-=======
-    bp::dict varInfo = bp::extract<bp::dict>(data[PYTHON_DATA_KEY_INFO]);
-
-    assert(data.contains(PYTHON_DATA_COL_TYPES));
-    bp::list colTypes = bp::extract<bp::list>(data[PYTHON_DATA_COL_TYPES]);
-
-    bp::stl_input_iterator<bp::object> keys(data.keys()), end1;
-    bp::stl_input_iterator<bp::object> values(data.values());
-    CxInt64 dataframeColCount = -1;
-    for (; keys != end1; keys++)
-    {
-        bp::object key = *keys;
-        char* name = bp::extract<char*>(key);
-        bp::object value = *values++;
-        if (strcmp(name, PYTHON_DATA_KEY_INFO) == 0 || strcmp(name, PYTHON_DATA_COL_TYPES) == 0)
-            continue;
-
-        // now it should be a column names
-        std::string colName = bp::extract<std::string>(key);
-        dataframeColCount++;
-        auto tp = bp::extract<const char*>(colTypes[dataframeColCount]);
->>>>>>> f9218dc5
         ML_PY_TYPE_MAP_ENUM colType = static_cast<ML_PY_TYPE_MAP_ENUM>(tp[0]);
 
         BYTE kind;
@@ -93,22 +48,10 @@
         bool isText = false;
         CxInt64 vecCard = -1;
         // Numeric or bool values.
-<<<<<<< HEAD
-
-#ifdef BOOST_PYTHON
-        if (bp::extract_or_cast<numpy_array>(value).check())
-#else
         if (bp::isinstance<numpy_array>(value))
-#endif
-        {
-            isNumeric = true;
-            numpy_array val = bp::extract_or_cast<numpy_array>(value);
-=======
-        if (bp::extract<np::ndarray>(value).check())
         {
             isNumeric = true;
             np::ndarray val = bp::extract<np::ndarray>(value);
->>>>>>> f9218dc5
             switch (colType)
             {
             case (ML_PY_BOOL):
@@ -162,66 +105,6 @@
                 kind = R8;
                 pgetter = (void*)&GetR8;
                 break;
-<<<<<<< HEAD
-            case (ML_PY_TEXT):
-                kind = TX;
-                pgetter = (void*)&GetTX;
-                isNumeric = false;
-                break;
-            case (ML_PY_UNICODE):
-                kind = TX;
-                pgetter = (void*)&GetUnicodeTX;
-                isNumeric = false;
-                break;
-            default:
-                throw std::invalid_argument("column '" + colName + "' has unsupported type (" + std::to_string(colType) +")");
-            }
-
-            if (isNumeric) {
-#ifdef BOOST_PYTHON
-                const char *data = val.get_data();
-#else
-                const char *data = (const char*)val.data();
-#endif
-                this->_vdata.push_back(data);
-
-                assert(this->_mpnum.size() == dataframeColCount);
-                this->_mpnum.push_back(_vdata.size() - 1);
-                if (llTotalNumRows == -1)
-                    llTotalNumRows = val.shape(0);
-                else
-                    assert(llTotalNumRows == val.shape(0));
-            }
-            else {
-#ifdef BOOST_PYTHON
-                throw std::invalid_argument("Column '" + colName + "' has unsupported type.");
-#else
-                const char *data = (const char*)val.data();
-                bp::list colText;
-                for (auto it = val.begin(); it != val.end(); ++it)
-                    colText.append(*it);
-                
-                this->_vtextdata.push_back(colText);
-
-                assert(this->_mptxt.size() == dataframeColCount);
-                this->_mptxt.push_back(_vtextdata.size() - 1);
-                if (llTotalNumRows == -1)
-                    llTotalNumRows = val.shape(0);
-                else
-                    assert(llTotalNumRows == val.shape(0));
-#endif
-            }
-        }
-
-        // Text or key values.
-#ifdef BOOST_PYTHON
-        else if (bp::extract_or_cast<bp::list>(value).check())
-#else
-        else if (bp::isinstance<bp::list>(value))
-#endif
-        {
-            bp::list list = bp::extract_or_cast<bp::list>(value);
-=======
             case (ML_PY_DATETIME):
                 kind = DT;
                 pgetter = (void*)&GetI8;
@@ -229,7 +112,7 @@
             default:
                 throw std::invalid_argument("column " + colName + " has unsupported type");
             }
-            const char *data = val.get_data();
+            const char *data = val.data();
             this->_vdata.push_back(data);
 
             assert(this->_mpnum.size() == dataframeColCount);
@@ -240,37 +123,19 @@
                 assert(llTotalNumRows == val.shape(0));
         }
         // Text or key values.
-        else if (bp::extract<bp::list>(value).check())
-        {
-            bp::list list = bp::extract<bp::list>(value);
->>>>>>> f9218dc5
+        else if (bp::isinstance<bp::list>(value))
+        {
+            bp::list list = bp::extract_or_cast<bp::list>(value);
 
             // Key values.
             switch (colType)
             {
             case (ML_PY_CAT):
-<<<<<<< HEAD
-#ifdef BOOST_PYTHON
-                if (varInfo.contains(colName))
-#else
                 if (varInfo.contains(bp::str(colName)))
-#endif
                 {
                     isKey = true;
-#ifdef BOOST_PYTHON
-                    assert(bp::extract_or_cast<bp::list>(varInfo[colName]).check());
-                    bp::list keyNames = bp::extract_or_cast<bp::list>(varInfo[colName]);
-#else
                     assert(bp::isinstance<bp::list>(varInfo[bp::str(colName)]));
                     bp::list keyNames = bp::extract_or_cast<bp::list>(varInfo[bp::str(colName)]);
-#endif
-=======
-                if (varInfo.contains(colName))
-                {
-                    isKey = true;
-                    assert(bp::extract<bp::list>(varInfo[colName]).check());
-                    bp::list keyNames = bp::extract<bp::list>(varInfo[colName]);
->>>>>>> f9218dc5
 
                     kind = U4;
                     pgetter = (void*)GetKeyInt;
@@ -314,53 +179,20 @@
                     assert(llTotalNumRows == len(list));
                 break;
             default:
-<<<<<<< HEAD
-                throw std::invalid_argument("column '" + colName + "' has unsupported type");
-            }
-        }
-        // A sparse vector.
-#ifdef BOOST_PYTHON
-        else if (bp::extract_or_cast<bp::dict>(value).check())
-#else
-        else if (bp::isinstance<bp::dict>(value))
-#endif
-        {
-            bp::dict sparse = bp::extract_or_cast<bp::dict>(value);
-            numpy_array indices = bp::extract_or_cast<numpy_array>(sparse["indices"]);
-#ifdef BOOST_PYTHON
-            _sparseIndices = (int*)indices.get_data();
-#else
-            _sparseIndices = (int*)indices.data();
-#endif
-            numpy_array indptr = bp::extract_or_cast<numpy_array>(sparse["indptr"]);
-#ifdef BOOST_PYTHON
-            _indPtr = (int*)indptr.get_data();
-#else
-            _indPtr = (int*)indptr.data();
-#endif
-
-            numpy_array values = bp::extract_or_cast<numpy_array>(sparse["values"]);
-#ifdef BOOST_PYTHON
-            _sparseValues = values.get_data();
-#else
-            _sparseValues = (void*)values.data();
-#endif
-=======
                 throw std::invalid_argument("column " + colName + " has unsupported type");
             }
         }
         // A sparse vector.
-        else if (bp::extract<bp::dict>(value).check())
+        else if (bp::isinstance<bp::dict>(value))
         {
             bp::dict sparse = bp::extract<bp::dict>(value);
             np::ndarray indices = bp::extract<np::ndarray>(sparse["indices"]);
-            _sparseIndices = (int*)indices.get_data();
+            _sparseIndices = (int*)indices.data();
             np::ndarray indptr = bp::extract<np::ndarray>(sparse["indptr"]);
-            _indPtr = (int*)indptr.get_data();
+            _indPtr = (int*)indptr.data();
 
             np::ndarray values = bp::extract<np::ndarray>(sparse["values"]);
-            _sparseValues = values.get_data();
->>>>>>> f9218dc5
+            _sparseValues = values.data();
             switch (colType)
             {
             case (ML_PY_BOOL):
@@ -410,19 +242,10 @@
                 pgetter = (void*)&GetR8Vector;
                 break;
             default:
-<<<<<<< HEAD
-                throw std::invalid_argument("Column '" + colName + "' has unsupported type.");
-            }
-            vecCard = bp::extract_or_cast<int>(sparse["colCount"]);
-            name = "Data";
-            if (std::find(_vname_cache.begin(), _vname_cache.end(), name) != _vname_cache.end())
-                throw std::runtime_error("Only one sparse column is allowed and is renamed into Data (reserved column name).");
-=======
                 throw std::invalid_argument("column " + colName + " has unsupported type");
             }
             vecCard = bp::extract<int>(sparse["colCount"]);
             name = (char*)"Data";
->>>>>>> f9218dc5
 
             if (llTotalNumRows == -1)
                 llTotalNumRows = len(indptr) - 1;
@@ -432,13 +255,8 @@
         else
             throw std::invalid_argument("unsupported data type provided");
 
-<<<<<<< HEAD
-        this->_vname_cache.push_back(name);
-        this->_vgetter.push_back(pgetter);
-=======
         this->_vgetter.push_back(pgetter);
         this->_vname.push_back(name);
->>>>>>> f9218dc5
         this->_vkind.push_back(kind);
         _vvecCard.push_back(vecCard);
 
@@ -460,38 +278,19 @@
         }
     }
 
-<<<<<<< HEAD
-    for (auto it = _vname_cache.begin(); it != _vname_cache.end(); ++it)
-        _vname_pointers.push_back(it->c_str());
-
-    assert(_vname_pointers.size() <= (size_t)(dataframeColCount + 1));
-
-    this->crow = llTotalNumRows;
-    this->ccol = this->_vname_cache.size();
-=======
     assert(_vname.size() <= (size_t)(dataframeColCount + 1));
 
     this->crow = llTotalNumRows;
     this->ccol = this->_vname.size();
->>>>>>> f9218dc5
     this->getLabels = &GetKeyNames;
 
     assert(this->ccol == this->_vkind.size());
     assert(this->ccol == this->_vkeyCard.size());
     assert(this->ccol == this->_vgetter.size());
 
-<<<<<<< HEAD
-    // This is used in Revo, but seems to not be needed here.
-    this->ids = nullptr;
-
-    if (this->ccol > 0)
-    {
-        this->names = &this->_vname_pointers[0];
-=======
     if (this->ccol > 0)
     {
         this->names = &this->_vname[0];
->>>>>>> f9218dc5
         this->kinds = &this->_vkind[0];
         this->keyCards = &this->_vkeyCard[0];
         this->vecCards = &this->_vvecCard[0];
