// Copyright (c) Microsoft Corporation. All rights reserved.
// Licensed under the MIT license.

#include <vector>
#include <iostream>
#include "stdafx.h"

#define ONEMASK ((size_t)(-1) / 0xFF)
#define PYTHON_DATA_KEY_INFO "..mlVarInfo"
#define PYTHON_DATA_COL_TYPES "..mlColTypes"

class DataSourceBlock;

// Callback function for getting labels for key-type columns. Returns success.
typedef MANAGED_CALLBACK_PTR(bool, GETLABELS)(DataSourceBlock *source, int col, int count, const char **buffer);

<<<<<<< HEAD
// boost_python is used if BOOST_PYTHON is defined pybind11 otherwise.
// It handles csr_matrix: http://pybind11-rtdtest.readthedocs.io/en/stable/advanced.html#transparent-conversion-of-dense-and-sparse-eigen-data-types.
#ifdef BOOST_PYTHON
// Used for Python 2.7
=======
// REVIEW: boost_python is not updated at the same speed as swig or pybind11.
// Both have a larger audience now, see about pybind11 https://github.com/davisking/dlib/issues/293
// It handles csr_matrix: https://pybind11-rtdtest.readthedocs.io/en/stable/advanced.html#transparent-conversion-of-dense-and-sparse-eigen-data-types.
>>>>>>> f9218dc5
using namespace boost::python;
#if !defined(extract_or_cast)
#define extract_or_cast extract
#define has_key_or_contains has_key
#define isnan boost::python::isnan
#endif
#else
// Used for Python 3.5+
using namespace pybind11;
#if !defined(extract_or_cast)
#define extract_or_cast cast
#define has_key_or_contains contains
#endif
#endif

// The data source wrapper used for managed interop. Some of the fields of this are visible to managed code.
// As such, it is critical that this class NOT have a vtable, so virtual functions are illegal!
// This is filled in by native code and referenced by managed code.
// REVIEW: Need to figure out proper story for multi-threaded execution.
class DataSourceBlock
{
    // Fields that are visible to managed code come first and do not start with an underscore.
    // Fields that are only visible to this code start with an underscore.

private:
    // *** These fields are known by managed code. It is critical that this struct not have a vtable.
    //     It is also critical that the layout of this prefix NOT vary from release to release or build to build.

    // Number of columns.
    CxInt64 ccol;
    // Total number of rows. Zero for unknown.
    CxInt64 crow;

    // Column names.
    const char **names;
    // Column data kinds.
    const BYTE *kinds;
    // Column key type cardinalities. Zero for unbounded, -1 for non-key-types.
    const CxInt64 *keyCards;
    // Column vector type cardinalities. Zero for variable size, -1 for non-vector-types.
    const CxInt64 *vecCards;
    // The call back item getter function pointers. Currently only used for string
    // values (nullptr for others). For strings these are GETSTR function pointers.
    const void **getters;

    // Call back function for getting labels.
    GETLABELS getLabels;

    inline size_t ColumnCount() {
        return _vname_cache.size();
    }

private:
<<<<<<< HEAD
	// *** Stuff below here is not known by the managed code.

	std::vector<CxInt64> _mpnum;
	std::vector<CxInt64> _mptxt;
	std::vector<CxInt64> _mpkey;

	// The vectors below here are parallel.

	// Column names. It holds pointers on Python data.
	std::vector<const char*> _vname_pointers;
    std::vector<std::string> _vname_cache;
	// Column DataKind values.
	std::vector<BYTE> _vkind;
	// Column key type cardinalities. Zero for unbounded, -1 for non-key-types.
	std::vector<CxInt64> _vkeyCard;
	// Column vector type cardinalities. Zero for variable size, -1 for non-vector-types.
	std::vector<CxInt64> _vvecCard;
	// Data getters for the columns (null for non-text columns).
	std::vector<const void *> _vgetter;

	std::vector<const void*> _vdata;
    // REVIEW: change to something more efficient to enable loading data from numpy.arrays
	std::vector<bp::list> _vtextdata;
	std::vector<char*> _vtextdata_cache;
	std::vector<bp::list> _vkeydata;
	std::vector<bp::list> _vkeynames;

	// Stores the sparse data.
	// REVIEW: need better documentatoin here - is this a pointer, or buffer ? If buffer, why this is not a vector ? Where do we store type of values ? What is indptr ?
	void* _sparseValues;
	int* _sparseIndices;
	int* _indPtr;
=======
    // *** Stuff below here is not known by the managed code.

    std::vector<CxInt64> _mpnum;
    std::vector<CxInt64> _mptxt;
    std::vector<CxInt64> _mpkey;

    // The vectors below here are parallel.

    // Column names.
    std::vector<const char*> _vname;
    // Column DataKind values.
    std::vector<BYTE> _vkind;
    // Column key type cardinalities. Zero for unbounded, -1 for non-key-types.
    std::vector<CxInt64> _vkeyCard;
    // Column vector type cardinalities. Zero for variable size, -1 for non-vector-types.
    std::vector<CxInt64> _vvecCard;
    // Data getters for the columns (null for non-text columns).
    std::vector<const void *> _vgetter;

    std::vector<const void*> _vdata;
    std::vector<bp::list> _vtextdata;
    std::vector<char*> _vtextdata_cache;
    std::vector<bp::list> _vkeydata;
    std::vector<bp::list> _vkeynames;

    // Stores the sparse data.
    // REVIEW: need better documentatoin here - is this a pointer, or buffer ? If buffer, why this is not a vector ? Where do we store type of values ? What is indptr ?
    void* _sparseValues;
    int* _sparseIndices;
    int* _indPtr;
>>>>>>> f9218dc5

public:
    DataSourceBlock(bp::dict& data);
    ~DataSourceBlock();

private:

<<<<<<< HEAD
	bp::object SelectItemForType(bp::list& container)
	{
		auto length = len(container);

		for (auto index = 0; index < length; index++)
		{
			bp::object item = container[index];

			if (!item.is_none())
				return item;
		}

		return bp::object();
	}

	// Callback methods. These are only needed from managed code via the embedded function pointers above,
	// so can be private.
	static MANAGED_CALLBACK(void) GetBL(DataSourceBlock *pdata, int col, long index, /*out*/ signed char &dst)
	{
		CxInt64 numCol = pdata->_mpnum[col];
		assert(0 <= numCol && numCol < (CxInt64)pdata->_vdata.size());
		const signed char *charData = reinterpret_cast<const signed char*>(pdata->_vdata[numCol]);
		dst = charData[index];
	}
	static MANAGED_CALLBACK(void) GetBL64(DataSourceBlock *pdata, int col, long index, /*out*/ signed char &dst)
	{
		CxInt64 numCol = pdata->_mpnum[col];
		assert(0 <= numCol && numCol < (CxInt64)pdata->_vdata.size());
		const double *charData = reinterpret_cast<const double*>(pdata->_vdata[numCol]);
		if (isnan(charData[index]))
			dst = -1;
		else
			dst = (signed char)charData[index];
	}
	static MANAGED_CALLBACK(void) GetU1(DataSourceBlock *pdata, int col, long index, /*out*/ unsigned char &dst)
	{
		CxInt64 numCol = pdata->_mpnum[col];
		assert(0 <= numCol && numCol < (CxInt64)pdata->_vdata.size());
		const unsigned char *charData = reinterpret_cast<const unsigned char*>(pdata->_vdata[numCol]);
		dst = charData[index];
	}
	static MANAGED_CALLBACK(void) GetU2(DataSourceBlock *pdata, int col, long index, /*out*/ unsigned short &dst)
	{
		CxInt64 numCol = pdata->_mpnum[col];
		assert(0 <= numCol && numCol < (CxInt64)pdata->_vdata.size());
		const unsigned short *shortData = reinterpret_cast<const unsigned short*>(pdata->_vdata[numCol]);
		dst = shortData[index];
	}
	static MANAGED_CALLBACK(void) GetU4(DataSourceBlock *pdata, int col, long index, /*out*/ unsigned int &dst)
	{
		CxInt64 numCol = pdata->_mpnum[col];
		assert(0 <= numCol && numCol < (CxInt64)pdata->_vdata.size());
		const unsigned int *intData = reinterpret_cast<const unsigned int*>(pdata->_vdata[numCol]);
		dst = intData[index];
	}
	static MANAGED_CALLBACK(void) GetU8(DataSourceBlock *pdata, int col, long index, /*out*/ CxUInt64 &dst)
	{
		CxInt64 numCol = pdata->_mpnum[col];
		assert(0 <= numCol && numCol < (CxInt64)pdata->_vdata.size());
		const CxUInt64 *longData = reinterpret_cast<const CxUInt64*>(pdata->_vdata[numCol]);
		dst = longData[index];
	}
	static MANAGED_CALLBACK(void) GetI1(DataSourceBlock *pdata, int col, long index, /*out*/ signed char &dst)
	{
		CxInt64 numCol = pdata->_mpnum[col];
		assert(0 <= numCol && numCol < (CxInt64)pdata->_vdata.size());
		const signed char *charData = reinterpret_cast<const signed char*>(pdata->_vdata[numCol]);
		dst = charData[index];
	}
	static MANAGED_CALLBACK(void) GetI2(DataSourceBlock *pdata, int col, long index, /*out*/ short &dst)
	{
		CxInt64 numCol = pdata->_mpnum[col];
		assert(0 <= numCol && numCol < (CxInt64)pdata->_vdata.size());
		const short *shortData = reinterpret_cast<const short*>(pdata->_vdata[numCol]);
		dst = shortData[index];
	}
	static MANAGED_CALLBACK(void) GetI4(DataSourceBlock *pdata, int col, long index, /*out*/ int &dst)
	{
		CxInt64 numCol = pdata->_mpnum[col];
		assert(0 <= numCol && numCol < (CxInt64)pdata->_vdata.size());
		const int *intData = reinterpret_cast<const int*>(pdata->_vdata[numCol]);
		dst = intData[index];
	}
	static MANAGED_CALLBACK(void) GetI8(DataSourceBlock *pdata, int col, long index, /*out*/ CxInt64 &dst)
	{
		CxInt64 numCol = pdata->_mpnum[col];
		assert(0 <= numCol && numCol < (CxInt64)pdata->_vdata.size());
		const CxInt64 *longData = reinterpret_cast<const CxInt64*>(pdata->_vdata[numCol]);
		dst = longData[index];
	}
	static MANAGED_CALLBACK(void) GetR4(DataSourceBlock *pdata, int col, long index, /*out*/ float &dst)
	{
		CxInt64 numCol = pdata->_mpnum[col];
		assert(0 <= numCol && numCol < (CxInt64)pdata->_vdata.size());
		const float *floatData = reinterpret_cast<const float*>(pdata->_vdata[numCol]);
		dst = floatData[index];
	}
	static MANAGED_CALLBACK(void) GetR8(DataSourceBlock *pdata, int col, long index, /*out*/ double &dst)
	{
		CxInt64 numCol = pdata->_mpnum[col];
		assert(0 <= numCol && numCol < (CxInt64)pdata->_vdata.size());
		const double *doubleData = reinterpret_cast<const double*>(pdata->_vdata[numCol]);
		dst = doubleData[index];
	}

	// Call back from C# to map from data buffer and index to char* and convert to UTF16.
	static MANAGED_CALLBACK(void) GetTX(DataSourceBlock *pdata, int col, long index, const/*out*/ char*& pch, /*out*/int32_t &size, /*out*/int32_t &missing)
	{
		CxInt64 txCol = pdata->_mptxt[col];
		assert(0 <= txCol && txCol < (CxInt64)pdata->_vtextdata.size());
		bp::object s = pdata->_vtextdata[txCol][index];

#ifdef BOOST_PYTHON
		if (bp::extract<const char*>(s).check())
#else
		if (bp::isinstance<bp::str>(s))
#endif
		{
			size = -1;
			missing = -1;
#ifdef BOOST_PYTHON
			pch = bp::extract<const char*>(s.ptr());
#else
            pch = (char*)PyUnicode_DATA(s.ptr());            
#endif
			if (s.is_none())
			{
				size = 0;
				pch = 0;
			}
			else
			{
=======
    bp::object SelectItemForType(bp::list& container)
    {
        auto length = len(container);

        for (auto index = 0; index < length; index++)
        {
            bp::object item = container[index];

            if (!item.is_none())
            {
                return item;
            }
        }

        return bp::object();
    }

    // Callback methods. These are only needed from managed code via the embedded function pointers above,
    // so can be private.
    static MANAGED_CALLBACK(void) GetBL(DataSourceBlock *pdata, int col, long index, /*out*/ signed char &dst)
    {
        CxInt64 numCol = pdata->_mpnum[col];
        assert(0 <= numCol && numCol < (CxInt64)pdata->_vdata.size());
        const signed char *charData = reinterpret_cast<const signed char*>(pdata->_vdata[numCol]);
        dst = charData[index];
    }
    static MANAGED_CALLBACK(void) GetBL64(DataSourceBlock *pdata, int col, long index, /*out*/ signed char &dst)
    {
        CxInt64 numCol = pdata->_mpnum[col];
        assert(0 <= numCol && numCol < (CxInt64)pdata->_vdata.size());
        const double *charData = reinterpret_cast<const double*>(pdata->_vdata[numCol]);
        if (boost::math::isnan(charData[index]))
            dst = -1;
        else
            dst = (signed char)charData[index];
    }
    static MANAGED_CALLBACK(void) GetU1(DataSourceBlock *pdata, int col, long index, /*out*/ unsigned char &dst)
    {
        CxInt64 numCol = pdata->_mpnum[col];
        assert(0 <= numCol && numCol < (CxInt64)pdata->_vdata.size());
        const unsigned char *charData = reinterpret_cast<const unsigned char*>(pdata->_vdata[numCol]);
        dst = charData[index];
    }
    static MANAGED_CALLBACK(void) GetU2(DataSourceBlock *pdata, int col, long index, /*out*/ unsigned short &dst)
    {
        CxInt64 numCol = pdata->_mpnum[col];
        assert(0 <= numCol && numCol < (CxInt64)pdata->_vdata.size());
        const unsigned short *shortData = reinterpret_cast<const unsigned short*>(pdata->_vdata[numCol]);
        dst = shortData[index];
    }
    static MANAGED_CALLBACK(void) GetU4(DataSourceBlock *pdata, int col, long index, /*out*/ unsigned int &dst)
    {
        CxInt64 numCol = pdata->_mpnum[col];
        assert(0 <= numCol && numCol < (CxInt64)pdata->_vdata.size());
        const unsigned int *intData = reinterpret_cast<const unsigned int*>(pdata->_vdata[numCol]);
        dst = intData[index];
    }
    static MANAGED_CALLBACK(void) GetU8(DataSourceBlock *pdata, int col, long index, /*out*/ CxUInt64 &dst)
    {
        CxInt64 numCol = pdata->_mpnum[col];
        assert(0 <= numCol && numCol < (CxInt64)pdata->_vdata.size());
        const CxUInt64 *longData = reinterpret_cast<const CxUInt64*>(pdata->_vdata[numCol]);
        dst = longData[index];
    }
    static MANAGED_CALLBACK(void) GetI1(DataSourceBlock *pdata, int col, long index, /*out*/ signed char &dst)
    {
        CxInt64 numCol = pdata->_mpnum[col];
        assert(0 <= numCol && numCol < (CxInt64)pdata->_vdata.size());
        const signed char *charData = reinterpret_cast<const signed char*>(pdata->_vdata[numCol]);
        dst = charData[index];
    }
    static MANAGED_CALLBACK(void) GetI2(DataSourceBlock *pdata, int col, long index, /*out*/ short &dst)
    {
        CxInt64 numCol = pdata->_mpnum[col];
        assert(0 <= numCol && numCol < (CxInt64)pdata->_vdata.size());
        const short *shortData = reinterpret_cast<const short*>(pdata->_vdata[numCol]);
        dst = shortData[index];
    }
    static MANAGED_CALLBACK(void) GetI4(DataSourceBlock *pdata, int col, long index, /*out*/ int &dst)
    {
        CxInt64 numCol = pdata->_mpnum[col];
        assert(0 <= numCol && numCol < (CxInt64)pdata->_vdata.size());
        const int *intData = reinterpret_cast<const int*>(pdata->_vdata[numCol]);
        dst = intData[index];
    }
    static MANAGED_CALLBACK(void) GetI8(DataSourceBlock *pdata, int col, long index, /*out*/ CxInt64 &dst)
    {
        CxInt64 numCol = pdata->_mpnum[col];
        assert(0 <= numCol && numCol < (CxInt64)pdata->_vdata.size());
        const CxInt64 *longData = reinterpret_cast<const CxInt64*>(pdata->_vdata[numCol]);
        dst = longData[index];
    }
    static MANAGED_CALLBACK(void) GetR4(DataSourceBlock *pdata, int col, long index, /*out*/ float &dst)
    {
        CxInt64 numCol = pdata->_mpnum[col];
        assert(0 <= numCol && numCol < (CxInt64)pdata->_vdata.size());
        const float *floatData = reinterpret_cast<const float*>(pdata->_vdata[numCol]);
        dst = floatData[index];
    }
    static MANAGED_CALLBACK(void) GetR8(DataSourceBlock *pdata, int col, long index, /*out*/ double &dst)
    {
        CxInt64 numCol = pdata->_mpnum[col];
        assert(0 <= numCol && numCol < (CxInt64)pdata->_vdata.size());
        const double *doubleData = reinterpret_cast<const double*>(pdata->_vdata[numCol]);
        dst = doubleData[index];
    }

    // Call back from C# to map from data buffer and index to char* and convert to UTF16.
    static MANAGED_CALLBACK(void) GetTX(DataSourceBlock *pdata, int col, long index, const/*out*/ char*& pch, /*out*/int32_t &size, /*out*/int32_t &missing)
    {
        CxInt64 txCol = pdata->_mptxt[col];
        assert(0 <= txCol && txCol < (CxInt64)pdata->_vtextdata.size());
        bp::object s = pdata->_vtextdata[txCol][index];

        if (bp::extract<const char*>(s).check())
        {
            size = -1;
            missing = -1;
            pch = bp::extract<const char*>(s);
            if (s.is_none())
            {
                size = 0;
                pch = 0;
            }
            else
            {
>>>>>>> f9218dc5
#if _MSC_VER
                Utf8ToUtf16le(pch, pch, size);
#endif
<<<<<<< HEAD
				pdata->_vtextdata_cache.push_back((char*)pch);
			}
		}
		else
		{
            // Missing values in Python are float.NaN.
			assert(bp::extract_or_cast<float>(s) != NULL);
			missing = 1;
		}
	}

	// The method below executes in python 2.7 only! 
=======
                pdata->_vtextdata_cache.push_back((char*)pch);
            }
        }
        else
        {
            // Missing values in Python are float.NaN.
            assert(bp::extract<float>(s).check());
            missing = 1;
        }
    }

    // The method below executes in python 2.7 only! 
>>>>>>> f9218dc5
    // Call back from C# to get text data in UTF16 from unicode bytestring
    static MANAGED_CALLBACK(void) GetUnicodeTX(DataSourceBlock *pdata, int col, long index, const/*out*/ char*& pch, /*out*/int32_t &size, /*out*/int32_t &missing)
    {
        CxInt64 txCol = pdata->_mptxt[col];
        assert(0 <= txCol && txCol < (CxInt64)pdata->_vtextdata.size());
        auto s = pdata->_vtextdata[txCol][index];

<<<<<<< HEAD
#ifdef BOOST_PYTHON
		if (bp::extract<const char*>(str(s).encode("utf_8")).check())
#else
        if (bp::isinstance<bp::str>(s))
#endif
		{
			missing = -1;
#ifdef BOOST_PYTHON
			pch = bp::extract<const char*>(str(s).encode("utf_8"));
#else
            pch = (char*)PyUnicode_DATA(s.ptr());
#endif
#if _MSC_VER
            Utf8ToUtf16le(pch, pch, size);
#endif
			pdata->_vtextdata_cache.push_back((char*)pch);
		}
		else
		{
			// Missing values in Python are float.NaN.
			assert(bp::extract_or_cast<float>(s) != NULL);
			missing = 1;
		}
=======
        if (bp::extract<const char*>(str(s).encode("utf_8")).check())
        {
            size = -1;
            missing = -1;
            pch = bp::extract<const char*>(str(s).encode("utf_8"));
#if _MSC_VER
            Utf8ToUtf16le(pch, pch, size);
#endif
            pdata->_vtextdata_cache.push_back((char*)pch);
        }
        else
        {
            // Missing values in Python are float.NaN.
            assert(bp::extract<float>(s).check());
            missing = 1;
        }
>>>>>>> f9218dc5
    }

#if _MSC_VER
    static void Utf8ToUtf16le(const char* utf8Str, const/*out*/ char*& pch, /*out*/int &size)
    {
        // Allocate the utf16 string buffer.
        size = MultiByteToWideChar(CP_UTF8, 0, utf8Str, -1, NULL, 0);
        if (size == 0)
        {
            pch = 0;
            return;
        }

        wchar_t* utf16Str = new wchar_t[size];

        try
        {
            // Convert the utf8 string.
            MultiByteToWideChar(CP_UTF8, 0, utf8Str, -1, utf16Str, size);
        }
        catch (...)
        {
            // On exception clean up and re-throw.
            if (utf16Str) delete[] utf16Str;
            throw;
        }

        // size includes a NULL character at the end, discount it
        assert(utf16Str[size - 1] == L'\0');
        size -= 1;
        pch = (char*)utf16Str;
    }
#endif

<<<<<<< HEAD
	static MANAGED_CALLBACK(void) GetKeyInt(DataSourceBlock *pdata, int col, long index, /*out*/ int& dst)
	{
		CxInt64 keyCol = pdata->_mpkey[col];
		assert(0 <= keyCol && keyCol < (CxInt64)pdata->_vkeydata.size());

		auto & list = pdata->_vkeydata[keyCol];
		bp::object obj = pdata->SelectItemForType(list);
		assert(strcmp(obj.ptr()->ob_type->tp_name, "int") == 0);
		dst = bp::extract_or_cast<int>(list[index]);
	}

	// Callback function for getting labels for key-type columns. Returns success.
	static MANAGED_CALLBACK(bool) GetKeyNames(DataSourceBlock *pdata, int col, int count, const char **buffer)
	{
		if (count <= 0 || buffer == nullptr)
		{
			// Invalid count or buffer, don't zero out buffer returning.
			assert(false);
			return false;
		}
		if (pdata == nullptr)
		{
			// Invalid pdata.
			return OnGetLabelsFailure(count, buffer);
		}
		if (0 > col || (size_t)col >= pdata->_mpkey.size())
		{
			// Invalid column id.
			return OnGetLabelsFailure(count, buffer);
		}
		if (pdata->_vkeyCard[col] != count)
		{
			// Column is not a key type.
			return OnGetLabelsFailure(count, buffer);
		}

		CxInt64 keyCol = pdata->_mpkey[col];
		bp::list & names = pdata->_vkeynames[keyCol];
		if (len(names) != count)
		{
			// No labels for this column. This is not a logic error.
			return OnGetLabelsFailure(count, buffer);
		}

        for (int i = 0; i < count; ++i, ++buffer)
#ifdef BOOST_PYTHON
            *buffer = bp::extract<const char*>(names[i]);
#else
            *buffer = (char*)PyUnicode_DATA(names[i].ptr());
#endif
		return true;
	}

	static bool OnGetLabelsFailure(int count, const char **buffer)
	{
		assert(false);
		for (int i = 0; i < count; i++)
			buffer[i] = nullptr;
		return false;
	}

	// Same method has two modes: if "inquire" is true, it returns the number of indices/values needed for the current row.
	// If "inquire" is false, it assumes that indices/values are big enough, and fills them in for the current row.
	static MANAGED_CALLBACK(void) GetBLVector(DataSourceBlock *pdata, int col, CxInt64 index, int* indices, unsigned char* values, bool inquire, /*out*/ int &size)
	{
		size = pdata->_indPtr[index + 1] - pdata->_indPtr[index];
		if (inquire)
			return;

		const unsigned char *boolData = reinterpret_cast<const unsigned char*>(pdata->_sparseValues);
		for (int i = 0; i < size; i++)
		{
			indices[i] = pdata->_sparseIndices[pdata->_indPtr[index] + i];
			values[i] = boolData[pdata->_indPtr[index] + i];
		}
	}

	static MANAGED_CALLBACK(void) GetU1Vector(DataSourceBlock *pdata, int col, CxInt64 index, int* indices, unsigned char* values, bool inquire, /*out*/ int &size)
	{
		size = pdata->_indPtr[index + 1] - pdata->_indPtr[index];
		if (inquire)
			return;

		const unsigned char *int8Data = reinterpret_cast<const unsigned char*>(pdata->_sparseValues);
		for (int i = 0; i < size; i++)
		{
			indices[i] = pdata->_sparseIndices[pdata->_indPtr[index] + i];
			values[i] = int8Data[pdata->_indPtr[index] + i];
		}
	}

	static MANAGED_CALLBACK(void) GetU2Vector(DataSourceBlock *pdata, int col, CxInt64 index, int* indices, unsigned short* values, bool inquire, /*out*/ int &size)
	{
		size = pdata->_indPtr[index + 1] - pdata->_indPtr[index];
		if (inquire)
			return;

		const unsigned short *int16Data = reinterpret_cast<const unsigned short*>(pdata->_sparseValues);
		for (int i = 0; i < size; i++)
		{
			indices[i] = pdata->_sparseIndices[pdata->_indPtr[index] + i];
			values[i] = int16Data[pdata->_indPtr[index] + i];
		}
	}

	static MANAGED_CALLBACK(void) GetU4Vector(DataSourceBlock *pdata, int col, CxInt64 index, int* indices, unsigned int* values, bool inquire, /*out*/ int &size)
	{
		size = pdata->_indPtr[index + 1] - pdata->_indPtr[index];
		if (inquire)
			return;

		const unsigned int *int32Data = reinterpret_cast<const unsigned int*>(pdata->_sparseValues);
		for (int i = 0; i < size; i++)
		{
			indices[i] = pdata->_sparseIndices[pdata->_indPtr[index] + i];
			values[i] = int32Data[pdata->_indPtr[index] + i];
		}
	}

	static MANAGED_CALLBACK(void) GetU8Vector(DataSourceBlock *pdata, int col, CxInt64 index, int* indices, CxUInt64* values, bool inquire, /*out*/ int &size)
	{
		size = pdata->_indPtr[index + 1] - pdata->_indPtr[index];
		if (inquire)
			return;

		const unsigned long *int64Data = reinterpret_cast<const unsigned long*>(pdata->_sparseValues);
		for (int i = 0; i < size; i++)
		{
			indices[i] = pdata->_sparseIndices[pdata->_indPtr[index] + i];
			values[i] = int64Data[pdata->_indPtr[index] + i];
		}
	}

	static MANAGED_CALLBACK(void) GetI1Vector(DataSourceBlock *pdata, int col, CxInt64 index, int* indices, signed char* values, bool inquire, /*out*/ int &size)
	{
		size = pdata->_indPtr[index + 1] - pdata->_indPtr[index];
		if (inquire)
			return;

		const signed char *int8Data = reinterpret_cast<const signed char*>(pdata->_sparseValues);
		for (int i = 0; i < size; i++)
		{
			indices[i] = pdata->_sparseIndices[pdata->_indPtr[index] + i];
			values[i] = int8Data[pdata->_indPtr[index] + i];
		}
	}

	static MANAGED_CALLBACK(void) GetI2Vector(DataSourceBlock *pdata, int col, CxInt64 index, int* indices, short* values, bool inquire, /*out*/ int &size)
	{
		size = pdata->_indPtr[index + 1] - pdata->_indPtr[index];
		if (inquire)
			return;

		const short *int16Data = reinterpret_cast<const short*>(pdata->_sparseValues);
		for (int i = 0; i < size; i++)
		{
			indices[i] = pdata->_sparseIndices[pdata->_indPtr[index] + i];
			values[i] = int16Data[pdata->_indPtr[index] + i];
		}
	}

	static MANAGED_CALLBACK(void) GetI4Vector(DataSourceBlock *pdata, int col, CxInt64 index, int* indices, int* values, bool inquire, /*out*/ int &size)
	{
		size = pdata->_indPtr[index + 1] - pdata->_indPtr[index];
		if (inquire)
			return;

		const int *int32Data = reinterpret_cast<const int*>(pdata->_sparseValues);
		for (int i = 0; i < size; i++)
		{
			indices[i] = pdata->_sparseIndices[pdata->_indPtr[index] + i];
			values[i] = int32Data[pdata->_indPtr[index] + i];
		}
	}

	static MANAGED_CALLBACK(void) GetI8Vector(DataSourceBlock *pdata, int col, CxInt64 index, int* indices, CxInt64* values, bool inquire, /*out*/ int &size)
	{
		size = pdata->_indPtr[index + 1] - pdata->_indPtr[index];
		if (inquire)
			return;

		const CxInt64 *int64Data = reinterpret_cast<const CxInt64*>(pdata->_sparseValues);
		for (int i = 0; i < size; i++)
		{
			indices[i] = pdata->_sparseIndices[pdata->_indPtr[index] + i];
			values[i] = int64Data[pdata->_indPtr[index] + i];
		}
	}

	static MANAGED_CALLBACK(void) GetR4Vector(DataSourceBlock *pdata, int col, CxInt64 index, int* indices, float* values, bool inquire, /*out*/ int &size)
	{
		size = pdata->_indPtr[index + 1] - pdata->_indPtr[index];
		if (inquire)
			return;

		const float *floatData = reinterpret_cast<const float*>(pdata->_sparseValues);
		for (int i = 0; i < size; i++)
		{
			indices[i] = pdata->_sparseIndices[pdata->_indPtr[index] + i];
			values[i] = floatData[pdata->_indPtr[index] + i];
		}
	}

	static MANAGED_CALLBACK(void) GetR8Vector(DataSourceBlock *pdata, int col, CxInt64 index, int* indices, double* values, bool inquire, /*out*/ int &size)
	{
		size = pdata->_indPtr[index + 1] - pdata->_indPtr[index];
		if (inquire)
			return;

		const double *doubleData = reinterpret_cast<const double*>(pdata->_sparseValues);
		for (int i = 0; i < size; i++)
		{
			indices[i] = pdata->_sparseIndices[pdata->_indPtr[index] + i];
			values[i] = doubleData[pdata->_indPtr[index] + i];
		}
	}
=======
    static MANAGED_CALLBACK(void) GetKeyInt(DataSourceBlock *pdata, int col, long index, /*out*/ int& dst)
    {
        CxInt64 keyCol = pdata->_mpkey[col];
        assert(0 <= keyCol && keyCol < (CxInt64)pdata->_vkeydata.size());

        auto & list = pdata->_vkeydata[keyCol];
        bp::object obj = pdata->SelectItemForType(list);
        assert(strcmp(obj.ptr()->ob_type->tp_name, "int") == 0);
        dst = bp::extract<int>(list[index]);
    }

    // Callback function for getting labels for key-type columns. Returns success.
    static MANAGED_CALLBACK(bool) GetKeyNames(DataSourceBlock *pdata, int col, int count, const char **buffer)
    {
        if (count <= 0 || buffer == nullptr)
        {
            // Invalid count or buffer, don't zero out buffer returning.
            assert(false);
            return false;
        }
        if (pdata == nullptr)
        {
            // Invalid pdata.
            return OnGetLabelsFailure(count, buffer);
        }
        if (0 > col || (size_t)col >= pdata->_mpkey.size())
        {
            // Invalid column id.
            return OnGetLabelsFailure(count, buffer);
        }
        if (pdata->_vkeyCard[col] != count)
        {
            // Column is not a key type.
            return OnGetLabelsFailure(count, buffer);
        }

        CxInt64 keyCol = pdata->_mpkey[col];
        bp::list & names = pdata->_vkeynames[keyCol];
        if (len(names) != count)
        {
            // No labels for this column. This is not a logic error.
            return OnGetLabelsFailure(count, buffer);
        }

        for (int i = 0; i < count; ++i, ++buffer)
            *buffer = bp::extract<const char*>(names[i]);
        return true;
    }

    static bool OnGetLabelsFailure(int count, const char **buffer)
    {
        assert(false);
        for (int i = 0; i < count; i++)
            buffer[i] = nullptr;
        return false;
    }

    // Same method has two modes: if "inquire" is true, it returns the number of indices/values needed for the current row.
    // If "inquire" is false, it assumes that indices/values are big enough, and fills them in for the current row.
    static MANAGED_CALLBACK(void) GetBLVector(DataSourceBlock *pdata, int col, CxInt64 index, int* indices, unsigned char* values, bool inquire, /*out*/ int &size)
    {
        size = pdata->_indPtr[index + 1] - pdata->_indPtr[index];
        if (inquire)
            return;

        const unsigned char *boolData = reinterpret_cast<const unsigned char*>(pdata->_sparseValues);
        for (int i = 0; i < size; i++)
        {
            indices[i] = pdata->_sparseIndices[pdata->_indPtr[index] + i];
            values[i] = boolData[pdata->_indPtr[index] + i];
        }
    }

    static MANAGED_CALLBACK(void) GetU1Vector(DataSourceBlock *pdata, int col, CxInt64 index, int* indices, unsigned char* values, bool inquire, /*out*/ int &size)
    {
        size = pdata->_indPtr[index + 1] - pdata->_indPtr[index];
        if (inquire)
            return;

        const unsigned char *int8Data = reinterpret_cast<const unsigned char*>(pdata->_sparseValues);
        for (int i = 0; i < size; i++)
        {
            indices[i] = pdata->_sparseIndices[pdata->_indPtr[index] + i];
            values[i] = int8Data[pdata->_indPtr[index] + i];
        }
    }

    static MANAGED_CALLBACK(void) GetU2Vector(DataSourceBlock *pdata, int col, CxInt64 index, int* indices, unsigned short* values, bool inquire, /*out*/ int &size)
    {
        size = pdata->_indPtr[index + 1] - pdata->_indPtr[index];
        if (inquire)
            return;

        const unsigned short *int16Data = reinterpret_cast<const unsigned short*>(pdata->_sparseValues);
        for (int i = 0; i < size; i++)
        {
            indices[i] = pdata->_sparseIndices[pdata->_indPtr[index] + i];
            values[i] = int16Data[pdata->_indPtr[index] + i];
        }
    }

    static MANAGED_CALLBACK(void) GetU4Vector(DataSourceBlock *pdata, int col, CxInt64 index, int* indices, unsigned int* values, bool inquire, /*out*/ int &size)
    {
        size = pdata->_indPtr[index + 1] - pdata->_indPtr[index];
        if (inquire)
            return;

        const unsigned int *int32Data = reinterpret_cast<const unsigned int*>(pdata->_sparseValues);
        for (int i = 0; i < size; i++)
        {
            indices[i] = pdata->_sparseIndices[pdata->_indPtr[index] + i];
            values[i] = int32Data[pdata->_indPtr[index] + i];
        }
    }

    static MANAGED_CALLBACK(void) GetU8Vector(DataSourceBlock *pdata, int col, CxInt64 index, int* indices, CxUInt64* values, bool inquire, /*out*/ int &size)
    {
        size = pdata->_indPtr[index + 1] - pdata->_indPtr[index];
        if (inquire)
            return;

        const unsigned long *int64Data = reinterpret_cast<const unsigned long*>(pdata->_sparseValues);
        for (int i = 0; i < size; i++)
        {
            indices[i] = pdata->_sparseIndices[pdata->_indPtr[index] + i];
            values[i] = int64Data[pdata->_indPtr[index] + i];
        }
    }

    static MANAGED_CALLBACK(void) GetI1Vector(DataSourceBlock *pdata, int col, CxInt64 index, int* indices, signed char* values, bool inquire, /*out*/ int &size)
    {
        size = pdata->_indPtr[index + 1] - pdata->_indPtr[index];
        if (inquire)
            return;

        const signed char *int8Data = reinterpret_cast<const signed char*>(pdata->_sparseValues);
        for (int i = 0; i < size; i++)
        {
            indices[i] = pdata->_sparseIndices[pdata->_indPtr[index] + i];
            values[i] = int8Data[pdata->_indPtr[index] + i];
        }
    }

    static MANAGED_CALLBACK(void) GetI2Vector(DataSourceBlock *pdata, int col, CxInt64 index, int* indices, short* values, bool inquire, /*out*/ int &size)
    {
        size = pdata->_indPtr[index + 1] - pdata->_indPtr[index];
        if (inquire)
            return;

        const short *int16Data = reinterpret_cast<const short*>(pdata->_sparseValues);
        for (int i = 0; i < size; i++)
        {
            indices[i] = pdata->_sparseIndices[pdata->_indPtr[index] + i];
            values[i] = int16Data[pdata->_indPtr[index] + i];
        }
    }

    static MANAGED_CALLBACK(void) GetI4Vector(DataSourceBlock *pdata, int col, CxInt64 index, int* indices, int* values, bool inquire, /*out*/ int &size)
    {
        size = pdata->_indPtr[index + 1] - pdata->_indPtr[index];
        if (inquire)
            return;

        const int *int32Data = reinterpret_cast<const int*>(pdata->_sparseValues);
        for (int i = 0; i < size; i++)
        {
            indices[i] = pdata->_sparseIndices[pdata->_indPtr[index] + i];
            values[i] = int32Data[pdata->_indPtr[index] + i];
        }
    }

    static MANAGED_CALLBACK(void) GetI8Vector(DataSourceBlock *pdata, int col, CxInt64 index, int* indices, CxInt64* values, bool inquire, /*out*/ int &size)
    {
        size = pdata->_indPtr[index + 1] - pdata->_indPtr[index];
        if (inquire)
            return;

        const CxInt64 *int64Data = reinterpret_cast<const CxInt64*>(pdata->_sparseValues);
        for (int i = 0; i < size; i++)
        {
            indices[i] = pdata->_sparseIndices[pdata->_indPtr[index] + i];
            values[i] = int64Data[pdata->_indPtr[index] + i];
        }
    }

    static MANAGED_CALLBACK(void) GetR4Vector(DataSourceBlock *pdata, int col, CxInt64 index, int* indices, float* values, bool inquire, /*out*/ int &size)
    {
        size = pdata->_indPtr[index + 1] - pdata->_indPtr[index];
        if (inquire)
            return;

        const float *floatData = reinterpret_cast<const float*>(pdata->_sparseValues);
        for (int i = 0; i < size; i++)
        {
            indices[i] = pdata->_sparseIndices[pdata->_indPtr[index] + i];
            values[i] = floatData[pdata->_indPtr[index] + i];
        }
    }

    static MANAGED_CALLBACK(void) GetR8Vector(DataSourceBlock *pdata, int col, CxInt64 index, int* indices, double* values, bool inquire, /*out*/ int &size)
    {
        size = pdata->_indPtr[index + 1] - pdata->_indPtr[index];
        if (inquire)
            return;

        const double *doubleData = reinterpret_cast<const double*>(pdata->_sparseValues);
        for (int i = 0; i < size; i++)
        {
            indices[i] = pdata->_sparseIndices[pdata->_indPtr[index] + i];
            values[i] = doubleData[pdata->_indPtr[index] + i];
        }
    }
>>>>>>> f9218dc5
};

// A native wrapper around a managed IDataView for receiving data back from managed code.
// Managed code owns instances of this class. The lifetime is scoped to a call from managed code.
// This is filled in by managed code and referenced by native code.
struct DataViewBlock
{
    // *** These fields are shared from managed code. It is critical that this struct not have a vtable.
    //     It is also critical that the layout of this NOT vary from release to release or build to build.
    //     The managed code assumes that CxInt64 occupies 8 bytes, and each pointer occupies 8 bytes.

    // Number of columns.
    CxInt64 ccol;
    // Total number of rows. Zero for unknown.
    CxInt64 crow;

    // Column names.
    const char **names;
    // Column data kinds.
    const BYTE *kinds;
    // Column key type cardinalities. Only contains the values for the columns that have
    // key names.
    const int *keyCards;
    // The number of values in each row of a column.
    // A value count of 0 means that each row of the
    // column is variable length.
    const BYTE *valueCounts;
};

enum ML_PY_TYPE_MAP_ENUM {
    ML_PY_BOOL = '?',
    ML_PY_BOOL64 = '!',
    ML_PY_UINT8 = 'B',
    ML_PY_UINT16 = 'H',
    ML_PY_UINT32 = 'I',
    ML_PY_UINT64 = 'Q',
    ML_PY_INT8 = 'b',
    ML_PY_INT16 = 'h',
    ML_PY_INT32 = 'i',
    ML_PY_INT64 = 'q',
    ML_PY_FLOAT16 = 'e',
    ML_PY_FLOAT32 = 'f',
    ML_PY_FLOAT64 = 'd',
    ML_PY_CAT = 'c',
    ML_PY_TEXT = 't',
    ML_PY_UNICODE = 'u',
    ML_PY_DATETIME = 'z',
    ML_PY_UNSUPPORTED = 'x'
};<|MERGE_RESOLUTION|>--- conflicted
+++ resolved
@@ -14,30 +14,10 @@
 // Callback function for getting labels for key-type columns. Returns success.
 typedef MANAGED_CALLBACK_PTR(bool, GETLABELS)(DataSourceBlock *source, int col, int count, const char **buffer);
 
-<<<<<<< HEAD
-// boost_python is used if BOOST_PYTHON is defined pybind11 otherwise.
-// It handles csr_matrix: http://pybind11-rtdtest.readthedocs.io/en/stable/advanced.html#transparent-conversion-of-dense-and-sparse-eigen-data-types.
-#ifdef BOOST_PYTHON
-// Used for Python 2.7
-=======
 // REVIEW: boost_python is not updated at the same speed as swig or pybind11.
 // Both have a larger audience now, see about pybind11 https://github.com/davisking/dlib/issues/293
 // It handles csr_matrix: https://pybind11-rtdtest.readthedocs.io/en/stable/advanced.html#transparent-conversion-of-dense-and-sparse-eigen-data-types.
->>>>>>> f9218dc5
 using namespace boost::python;
-#if !defined(extract_or_cast)
-#define extract_or_cast extract
-#define has_key_or_contains has_key
-#define isnan boost::python::isnan
-#endif
-#else
-// Used for Python 3.5+
-using namespace pybind11;
-#if !defined(extract_or_cast)
-#define extract_or_cast cast
-#define has_key_or_contains contains
-#endif
-#endif
 
 // The data source wrapper used for managed interop. Some of the fields of this are visible to managed code.
 // As such, it is critical that this class NOT have a vtable, so virtual functions are illegal!
@@ -72,45 +52,7 @@
     // Call back function for getting labels.
     GETLABELS getLabels;
 
-    inline size_t ColumnCount() {
-        return _vname_cache.size();
-    }
-
 private:
-<<<<<<< HEAD
-	// *** Stuff below here is not known by the managed code.
-
-	std::vector<CxInt64> _mpnum;
-	std::vector<CxInt64> _mptxt;
-	std::vector<CxInt64> _mpkey;
-
-	// The vectors below here are parallel.
-
-	// Column names. It holds pointers on Python data.
-	std::vector<const char*> _vname_pointers;
-    std::vector<std::string> _vname_cache;
-	// Column DataKind values.
-	std::vector<BYTE> _vkind;
-	// Column key type cardinalities. Zero for unbounded, -1 for non-key-types.
-	std::vector<CxInt64> _vkeyCard;
-	// Column vector type cardinalities. Zero for variable size, -1 for non-vector-types.
-	std::vector<CxInt64> _vvecCard;
-	// Data getters for the columns (null for non-text columns).
-	std::vector<const void *> _vgetter;
-
-	std::vector<const void*> _vdata;
-    // REVIEW: change to something more efficient to enable loading data from numpy.arrays
-	std::vector<bp::list> _vtextdata;
-	std::vector<char*> _vtextdata_cache;
-	std::vector<bp::list> _vkeydata;
-	std::vector<bp::list> _vkeynames;
-
-	// Stores the sparse data.
-	// REVIEW: need better documentatoin here - is this a pointer, or buffer ? If buffer, why this is not a vector ? Where do we store type of values ? What is indptr ?
-	void* _sparseValues;
-	int* _sparseIndices;
-	int* _indPtr;
-=======
     // *** Stuff below here is not known by the managed code.
 
     std::vector<CxInt64> _mpnum;
@@ -141,7 +83,6 @@
     void* _sparseValues;
     int* _sparseIndices;
     int* _indPtr;
->>>>>>> f9218dc5
 
 public:
     DataSourceBlock(bp::dict& data);
@@ -149,140 +90,6 @@
 
 private:
 
-<<<<<<< HEAD
-	bp::object SelectItemForType(bp::list& container)
-	{
-		auto length = len(container);
-
-		for (auto index = 0; index < length; index++)
-		{
-			bp::object item = container[index];
-
-			if (!item.is_none())
-				return item;
-		}
-
-		return bp::object();
-	}
-
-	// Callback methods. These are only needed from managed code via the embedded function pointers above,
-	// so can be private.
-	static MANAGED_CALLBACK(void) GetBL(DataSourceBlock *pdata, int col, long index, /*out*/ signed char &dst)
-	{
-		CxInt64 numCol = pdata->_mpnum[col];
-		assert(0 <= numCol && numCol < (CxInt64)pdata->_vdata.size());
-		const signed char *charData = reinterpret_cast<const signed char*>(pdata->_vdata[numCol]);
-		dst = charData[index];
-	}
-	static MANAGED_CALLBACK(void) GetBL64(DataSourceBlock *pdata, int col, long index, /*out*/ signed char &dst)
-	{
-		CxInt64 numCol = pdata->_mpnum[col];
-		assert(0 <= numCol && numCol < (CxInt64)pdata->_vdata.size());
-		const double *charData = reinterpret_cast<const double*>(pdata->_vdata[numCol]);
-		if (isnan(charData[index]))
-			dst = -1;
-		else
-			dst = (signed char)charData[index];
-	}
-	static MANAGED_CALLBACK(void) GetU1(DataSourceBlock *pdata, int col, long index, /*out*/ unsigned char &dst)
-	{
-		CxInt64 numCol = pdata->_mpnum[col];
-		assert(0 <= numCol && numCol < (CxInt64)pdata->_vdata.size());
-		const unsigned char *charData = reinterpret_cast<const unsigned char*>(pdata->_vdata[numCol]);
-		dst = charData[index];
-	}
-	static MANAGED_CALLBACK(void) GetU2(DataSourceBlock *pdata, int col, long index, /*out*/ unsigned short &dst)
-	{
-		CxInt64 numCol = pdata->_mpnum[col];
-		assert(0 <= numCol && numCol < (CxInt64)pdata->_vdata.size());
-		const unsigned short *shortData = reinterpret_cast<const unsigned short*>(pdata->_vdata[numCol]);
-		dst = shortData[index];
-	}
-	static MANAGED_CALLBACK(void) GetU4(DataSourceBlock *pdata, int col, long index, /*out*/ unsigned int &dst)
-	{
-		CxInt64 numCol = pdata->_mpnum[col];
-		assert(0 <= numCol && numCol < (CxInt64)pdata->_vdata.size());
-		const unsigned int *intData = reinterpret_cast<const unsigned int*>(pdata->_vdata[numCol]);
-		dst = intData[index];
-	}
-	static MANAGED_CALLBACK(void) GetU8(DataSourceBlock *pdata, int col, long index, /*out*/ CxUInt64 &dst)
-	{
-		CxInt64 numCol = pdata->_mpnum[col];
-		assert(0 <= numCol && numCol < (CxInt64)pdata->_vdata.size());
-		const CxUInt64 *longData = reinterpret_cast<const CxUInt64*>(pdata->_vdata[numCol]);
-		dst = longData[index];
-	}
-	static MANAGED_CALLBACK(void) GetI1(DataSourceBlock *pdata, int col, long index, /*out*/ signed char &dst)
-	{
-		CxInt64 numCol = pdata->_mpnum[col];
-		assert(0 <= numCol && numCol < (CxInt64)pdata->_vdata.size());
-		const signed char *charData = reinterpret_cast<const signed char*>(pdata->_vdata[numCol]);
-		dst = charData[index];
-	}
-	static MANAGED_CALLBACK(void) GetI2(DataSourceBlock *pdata, int col, long index, /*out*/ short &dst)
-	{
-		CxInt64 numCol = pdata->_mpnum[col];
-		assert(0 <= numCol && numCol < (CxInt64)pdata->_vdata.size());
-		const short *shortData = reinterpret_cast<const short*>(pdata->_vdata[numCol]);
-		dst = shortData[index];
-	}
-	static MANAGED_CALLBACK(void) GetI4(DataSourceBlock *pdata, int col, long index, /*out*/ int &dst)
-	{
-		CxInt64 numCol = pdata->_mpnum[col];
-		assert(0 <= numCol && numCol < (CxInt64)pdata->_vdata.size());
-		const int *intData = reinterpret_cast<const int*>(pdata->_vdata[numCol]);
-		dst = intData[index];
-	}
-	static MANAGED_CALLBACK(void) GetI8(DataSourceBlock *pdata, int col, long index, /*out*/ CxInt64 &dst)
-	{
-		CxInt64 numCol = pdata->_mpnum[col];
-		assert(0 <= numCol && numCol < (CxInt64)pdata->_vdata.size());
-		const CxInt64 *longData = reinterpret_cast<const CxInt64*>(pdata->_vdata[numCol]);
-		dst = longData[index];
-	}
-	static MANAGED_CALLBACK(void) GetR4(DataSourceBlock *pdata, int col, long index, /*out*/ float &dst)
-	{
-		CxInt64 numCol = pdata->_mpnum[col];
-		assert(0 <= numCol && numCol < (CxInt64)pdata->_vdata.size());
-		const float *floatData = reinterpret_cast<const float*>(pdata->_vdata[numCol]);
-		dst = floatData[index];
-	}
-	static MANAGED_CALLBACK(void) GetR8(DataSourceBlock *pdata, int col, long index, /*out*/ double &dst)
-	{
-		CxInt64 numCol = pdata->_mpnum[col];
-		assert(0 <= numCol && numCol < (CxInt64)pdata->_vdata.size());
-		const double *doubleData = reinterpret_cast<const double*>(pdata->_vdata[numCol]);
-		dst = doubleData[index];
-	}
-
-	// Call back from C# to map from data buffer and index to char* and convert to UTF16.
-	static MANAGED_CALLBACK(void) GetTX(DataSourceBlock *pdata, int col, long index, const/*out*/ char*& pch, /*out*/int32_t &size, /*out*/int32_t &missing)
-	{
-		CxInt64 txCol = pdata->_mptxt[col];
-		assert(0 <= txCol && txCol < (CxInt64)pdata->_vtextdata.size());
-		bp::object s = pdata->_vtextdata[txCol][index];
-
-#ifdef BOOST_PYTHON
-		if (bp::extract<const char*>(s).check())
-#else
-		if (bp::isinstance<bp::str>(s))
-#endif
-		{
-			size = -1;
-			missing = -1;
-#ifdef BOOST_PYTHON
-			pch = bp::extract<const char*>(s.ptr());
-#else
-            pch = (char*)PyUnicode_DATA(s.ptr());            
-#endif
-			if (s.is_none())
-			{
-				size = 0;
-				pch = 0;
-			}
-			else
-			{
-=======
     bp::object SelectItemForType(bp::list& container)
     {
         auto length = len(container);
@@ -409,24 +216,9 @@
             }
             else
             {
->>>>>>> f9218dc5
 #if _MSC_VER
                 Utf8ToUtf16le(pch, pch, size);
 #endif
-<<<<<<< HEAD
-				pdata->_vtextdata_cache.push_back((char*)pch);
-			}
-		}
-		else
-		{
-            // Missing values in Python are float.NaN.
-			assert(bp::extract_or_cast<float>(s) != NULL);
-			missing = 1;
-		}
-	}
-
-	// The method below executes in python 2.7 only! 
-=======
                 pdata->_vtextdata_cache.push_back((char*)pch);
             }
         }
@@ -439,7 +231,6 @@
     }
 
     // The method below executes in python 2.7 only! 
->>>>>>> f9218dc5
     // Call back from C# to get text data in UTF16 from unicode bytestring
     static MANAGED_CALLBACK(void) GetUnicodeTX(DataSourceBlock *pdata, int col, long index, const/*out*/ char*& pch, /*out*/int32_t &size, /*out*/int32_t &missing)
     {
@@ -447,31 +238,6 @@
         assert(0 <= txCol && txCol < (CxInt64)pdata->_vtextdata.size());
         auto s = pdata->_vtextdata[txCol][index];
 
-<<<<<<< HEAD
-#ifdef BOOST_PYTHON
-		if (bp::extract<const char*>(str(s).encode("utf_8")).check())
-#else
-        if (bp::isinstance<bp::str>(s))
-#endif
-		{
-			missing = -1;
-#ifdef BOOST_PYTHON
-			pch = bp::extract<const char*>(str(s).encode("utf_8"));
-#else
-            pch = (char*)PyUnicode_DATA(s.ptr());
-#endif
-#if _MSC_VER
-            Utf8ToUtf16le(pch, pch, size);
-#endif
-			pdata->_vtextdata_cache.push_back((char*)pch);
-		}
-		else
-		{
-			// Missing values in Python are float.NaN.
-			assert(bp::extract_or_cast<float>(s) != NULL);
-			missing = 1;
-		}
-=======
         if (bp::extract<const char*>(str(s).encode("utf_8")).check())
         {
             size = -1;
@@ -488,7 +254,6 @@
             assert(bp::extract<float>(s).check());
             missing = 1;
         }
->>>>>>> f9218dc5
     }
 
 #if _MSC_VER
@@ -523,224 +288,6 @@
     }
 #endif
 
-<<<<<<< HEAD
-	static MANAGED_CALLBACK(void) GetKeyInt(DataSourceBlock *pdata, int col, long index, /*out*/ int& dst)
-	{
-		CxInt64 keyCol = pdata->_mpkey[col];
-		assert(0 <= keyCol && keyCol < (CxInt64)pdata->_vkeydata.size());
-
-		auto & list = pdata->_vkeydata[keyCol];
-		bp::object obj = pdata->SelectItemForType(list);
-		assert(strcmp(obj.ptr()->ob_type->tp_name, "int") == 0);
-		dst = bp::extract_or_cast<int>(list[index]);
-	}
-
-	// Callback function for getting labels for key-type columns. Returns success.
-	static MANAGED_CALLBACK(bool) GetKeyNames(DataSourceBlock *pdata, int col, int count, const char **buffer)
-	{
-		if (count <= 0 || buffer == nullptr)
-		{
-			// Invalid count or buffer, don't zero out buffer returning.
-			assert(false);
-			return false;
-		}
-		if (pdata == nullptr)
-		{
-			// Invalid pdata.
-			return OnGetLabelsFailure(count, buffer);
-		}
-		if (0 > col || (size_t)col >= pdata->_mpkey.size())
-		{
-			// Invalid column id.
-			return OnGetLabelsFailure(count, buffer);
-		}
-		if (pdata->_vkeyCard[col] != count)
-		{
-			// Column is not a key type.
-			return OnGetLabelsFailure(count, buffer);
-		}
-
-		CxInt64 keyCol = pdata->_mpkey[col];
-		bp::list & names = pdata->_vkeynames[keyCol];
-		if (len(names) != count)
-		{
-			// No labels for this column. This is not a logic error.
-			return OnGetLabelsFailure(count, buffer);
-		}
-
-        for (int i = 0; i < count; ++i, ++buffer)
-#ifdef BOOST_PYTHON
-            *buffer = bp::extract<const char*>(names[i]);
-#else
-            *buffer = (char*)PyUnicode_DATA(names[i].ptr());
-#endif
-		return true;
-	}
-
-	static bool OnGetLabelsFailure(int count, const char **buffer)
-	{
-		assert(false);
-		for (int i = 0; i < count; i++)
-			buffer[i] = nullptr;
-		return false;
-	}
-
-	// Same method has two modes: if "inquire" is true, it returns the number of indices/values needed for the current row.
-	// If "inquire" is false, it assumes that indices/values are big enough, and fills them in for the current row.
-	static MANAGED_CALLBACK(void) GetBLVector(DataSourceBlock *pdata, int col, CxInt64 index, int* indices, unsigned char* values, bool inquire, /*out*/ int &size)
-	{
-		size = pdata->_indPtr[index + 1] - pdata->_indPtr[index];
-		if (inquire)
-			return;
-
-		const unsigned char *boolData = reinterpret_cast<const unsigned char*>(pdata->_sparseValues);
-		for (int i = 0; i < size; i++)
-		{
-			indices[i] = pdata->_sparseIndices[pdata->_indPtr[index] + i];
-			values[i] = boolData[pdata->_indPtr[index] + i];
-		}
-	}
-
-	static MANAGED_CALLBACK(void) GetU1Vector(DataSourceBlock *pdata, int col, CxInt64 index, int* indices, unsigned char* values, bool inquire, /*out*/ int &size)
-	{
-		size = pdata->_indPtr[index + 1] - pdata->_indPtr[index];
-		if (inquire)
-			return;
-
-		const unsigned char *int8Data = reinterpret_cast<const unsigned char*>(pdata->_sparseValues);
-		for (int i = 0; i < size; i++)
-		{
-			indices[i] = pdata->_sparseIndices[pdata->_indPtr[index] + i];
-			values[i] = int8Data[pdata->_indPtr[index] + i];
-		}
-	}
-
-	static MANAGED_CALLBACK(void) GetU2Vector(DataSourceBlock *pdata, int col, CxInt64 index, int* indices, unsigned short* values, bool inquire, /*out*/ int &size)
-	{
-		size = pdata->_indPtr[index + 1] - pdata->_indPtr[index];
-		if (inquire)
-			return;
-
-		const unsigned short *int16Data = reinterpret_cast<const unsigned short*>(pdata->_sparseValues);
-		for (int i = 0; i < size; i++)
-		{
-			indices[i] = pdata->_sparseIndices[pdata->_indPtr[index] + i];
-			values[i] = int16Data[pdata->_indPtr[index] + i];
-		}
-	}
-
-	static MANAGED_CALLBACK(void) GetU4Vector(DataSourceBlock *pdata, int col, CxInt64 index, int* indices, unsigned int* values, bool inquire, /*out*/ int &size)
-	{
-		size = pdata->_indPtr[index + 1] - pdata->_indPtr[index];
-		if (inquire)
-			return;
-
-		const unsigned int *int32Data = reinterpret_cast<const unsigned int*>(pdata->_sparseValues);
-		for (int i = 0; i < size; i++)
-		{
-			indices[i] = pdata->_sparseIndices[pdata->_indPtr[index] + i];
-			values[i] = int32Data[pdata->_indPtr[index] + i];
-		}
-	}
-
-	static MANAGED_CALLBACK(void) GetU8Vector(DataSourceBlock *pdata, int col, CxInt64 index, int* indices, CxUInt64* values, bool inquire, /*out*/ int &size)
-	{
-		size = pdata->_indPtr[index + 1] - pdata->_indPtr[index];
-		if (inquire)
-			return;
-
-		const unsigned long *int64Data = reinterpret_cast<const unsigned long*>(pdata->_sparseValues);
-		for (int i = 0; i < size; i++)
-		{
-			indices[i] = pdata->_sparseIndices[pdata->_indPtr[index] + i];
-			values[i] = int64Data[pdata->_indPtr[index] + i];
-		}
-	}
-
-	static MANAGED_CALLBACK(void) GetI1Vector(DataSourceBlock *pdata, int col, CxInt64 index, int* indices, signed char* values, bool inquire, /*out*/ int &size)
-	{
-		size = pdata->_indPtr[index + 1] - pdata->_indPtr[index];
-		if (inquire)
-			return;
-
-		const signed char *int8Data = reinterpret_cast<const signed char*>(pdata->_sparseValues);
-		for (int i = 0; i < size; i++)
-		{
-			indices[i] = pdata->_sparseIndices[pdata->_indPtr[index] + i];
-			values[i] = int8Data[pdata->_indPtr[index] + i];
-		}
-	}
-
-	static MANAGED_CALLBACK(void) GetI2Vector(DataSourceBlock *pdata, int col, CxInt64 index, int* indices, short* values, bool inquire, /*out*/ int &size)
-	{
-		size = pdata->_indPtr[index + 1] - pdata->_indPtr[index];
-		if (inquire)
-			return;
-
-		const short *int16Data = reinterpret_cast<const short*>(pdata->_sparseValues);
-		for (int i = 0; i < size; i++)
-		{
-			indices[i] = pdata->_sparseIndices[pdata->_indPtr[index] + i];
-			values[i] = int16Data[pdata->_indPtr[index] + i];
-		}
-	}
-
-	static MANAGED_CALLBACK(void) GetI4Vector(DataSourceBlock *pdata, int col, CxInt64 index, int* indices, int* values, bool inquire, /*out*/ int &size)
-	{
-		size = pdata->_indPtr[index + 1] - pdata->_indPtr[index];
-		if (inquire)
-			return;
-
-		const int *int32Data = reinterpret_cast<const int*>(pdata->_sparseValues);
-		for (int i = 0; i < size; i++)
-		{
-			indices[i] = pdata->_sparseIndices[pdata->_indPtr[index] + i];
-			values[i] = int32Data[pdata->_indPtr[index] + i];
-		}
-	}
-
-	static MANAGED_CALLBACK(void) GetI8Vector(DataSourceBlock *pdata, int col, CxInt64 index, int* indices, CxInt64* values, bool inquire, /*out*/ int &size)
-	{
-		size = pdata->_indPtr[index + 1] - pdata->_indPtr[index];
-		if (inquire)
-			return;
-
-		const CxInt64 *int64Data = reinterpret_cast<const CxInt64*>(pdata->_sparseValues);
-		for (int i = 0; i < size; i++)
-		{
-			indices[i] = pdata->_sparseIndices[pdata->_indPtr[index] + i];
-			values[i] = int64Data[pdata->_indPtr[index] + i];
-		}
-	}
-
-	static MANAGED_CALLBACK(void) GetR4Vector(DataSourceBlock *pdata, int col, CxInt64 index, int* indices, float* values, bool inquire, /*out*/ int &size)
-	{
-		size = pdata->_indPtr[index + 1] - pdata->_indPtr[index];
-		if (inquire)
-			return;
-
-		const float *floatData = reinterpret_cast<const float*>(pdata->_sparseValues);
-		for (int i = 0; i < size; i++)
-		{
-			indices[i] = pdata->_sparseIndices[pdata->_indPtr[index] + i];
-			values[i] = floatData[pdata->_indPtr[index] + i];
-		}
-	}
-
-	static MANAGED_CALLBACK(void) GetR8Vector(DataSourceBlock *pdata, int col, CxInt64 index, int* indices, double* values, bool inquire, /*out*/ int &size)
-	{
-		size = pdata->_indPtr[index + 1] - pdata->_indPtr[index];
-		if (inquire)
-			return;
-
-		const double *doubleData = reinterpret_cast<const double*>(pdata->_sparseValues);
-		for (int i = 0; i < size; i++)
-		{
-			indices[i] = pdata->_sparseIndices[pdata->_indPtr[index] + i];
-			values[i] = doubleData[pdata->_indPtr[index] + i];
-		}
-	}
-=======
     static MANAGED_CALLBACK(void) GetKeyInt(DataSourceBlock *pdata, int col, long index, /*out*/ int& dst)
     {
         CxInt64 keyCol = pdata->_mpkey[col];
@@ -953,7 +500,6 @@
             values[i] = doubleData[pdata->_indPtr[index] + i];
         }
     }
->>>>>>> f9218dc5
 };
 
 // A native wrapper around a managed IDataView for receiving data back from managed code.
