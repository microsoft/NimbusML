#!/usr/bin/env bash

set -e

usage()
{
    echo "Usage: $0 --configuration <Configuration> "
    echo ""
    echo "Options:"
<<<<<<< HEAD
    echo "  --configuration <Configuration>   Build Configuration (DbgLinPy3.7,DbgLinPy3.6,DbgLinPy3.5,RlsLinPy3.7,RlsLinPy3.6,RlsLinPy3.5,DbgMacPy3.7,DbgMacPy3.6,DbgMacPy3.5,RlsMacPy3.7,RlsMacPy3.6,RlsMacPy3.5)"
    echo "  --pythonver <Python version>      Python version number (3.7, 3.6, 3.5)"
=======
    echo "  --configuration <Configuration>   Build Configuration (DbgLinPy3.8,DbgLinPy3.7,DbgLinPy3.6,DbgLinPy3.5,DbgLinPy2.7,RlsLinPy3.8,RlsLinPy3.7,RlsLinPy3.6,RlsLinPy3.5,RlsLinPy2.7,DbgMacPy3.8,DbgMacPy3.7,DbgMacPy3.6,DbgMacPy3.5,DbgMacPy2.7,RlsMacPy3.8,RlsMacPy3.7,RlsMacPy3.6,RlsMacPy3.5,RlsMacPy2.7)"
    echo "  --pythonver <Python version>      Python version number (3.7, 3.6, 3.5, 2.7)"
>>>>>>> 1bd7f2ee
    echo "  --pythonpath <Python path>        Path to python library."
    exit 1
}

SOURCE="${BASH_SOURCE[0]}"
while [ -h "$SOURCE" ]; do # resolve $SOURCE until the file is no longer a symlink
  DIR="$( cd -P "$( dirname "$SOURCE" )" && pwd )"
  SOURCE="$(readlink "$SOURCE")"
  [[ "$SOURCE" != /* ]] && SOURCE="$DIR/$SOURCE" # if $SOURCE was a relative symlink, we need to resolve it relative to the path where the symlink file was located
done
DIR="$( cd -P "$( dirname "$SOURCE" )" && pwd )"
RootRepo="$DIR/../.."

__configuration=DbgLinPy3.7
__pythonver=3.7
__rootBinPath="$RootRepo/x64"
__pythonpath=""

while [ "$1" != "" ]; do
        lowerI="$(echo $1 | awk '{print tolower($0)}')"
        case $lowerI in
        -h|--help)
            usage
            exit 1
            ;;
        --arch)
            shift
            __build_arch=$1
            ;;
        --configuration)
            shift
            __configuration=$1
            ;;
        --pythonver)
            shift
            __pythonver=$1
            ;;
        --pythonpath)
            shift
            __pythonpath=$1
            ;;
        *)
        echo "Unknown argument to build.sh $1"; usage; exit 1
    esac
    shift
done

# Set up the environment to be used for building with clang.
if command -v "clang-3.5" > /dev/null 2>&1; then	
    export CC="$(command -v clang-3.5)"	
    export CXX="$(command -v clang++-3.5)"	
elif command -v "clang-3.6" > /dev/null 2>&1; then	
    export CC="$(command -v clang-3.6)"	
    export CXX="$(command -v clang++-3.6)"	
elif command -v "clang-3.9" > /dev/null 2>&1; then	
    export CC="$(command -v clang-3.9)"	
    export CXX="$(command -v clang++-3.9)"	
elif command -v clang > /dev/null 2>&1; then	
    export CC="$(command -v clang)"	
    export CXX="$(command -v clang++)"	
else	
    echo "Unable to find Clang Compiler"	
    echo "Instal clang-3.5 or clang3.6 or clang3.9"	
    echo "Using default system compiler ... "	
fi

__cmake_defines="-DCMAKE_BUILD_TYPE=${__configuration} -DPYTHON_VER=${__pythonver} -DPYTHON_DIR=${__pythonpath}"

__IntermediatesDir="$__rootBinPath/$__configuration/obj"
rm -rf "$__IntermediatesDir"
mkdir -p "$__IntermediatesDir"
cd "$__IntermediatesDir"

echo "Building mlnet native components from $DIR to $(pwd)"
set -x # turn on trace
cmake "$DIR" -G "Unix Makefiles" $__cmake_defines
set +x # turn off trace
make install<|MERGE_RESOLUTION|>--- conflicted
+++ resolved
@@ -7,13 +7,8 @@
     echo "Usage: $0 --configuration <Configuration> "
     echo ""
     echo "Options:"
-<<<<<<< HEAD
-    echo "  --configuration <Configuration>   Build Configuration (DbgLinPy3.7,DbgLinPy3.6,DbgLinPy3.5,RlsLinPy3.7,RlsLinPy3.6,RlsLinPy3.5,DbgMacPy3.7,DbgMacPy3.6,DbgMacPy3.5,RlsMacPy3.7,RlsMacPy3.6,RlsMacPy3.5)"
-    echo "  --pythonver <Python version>      Python version number (3.7, 3.6, 3.5)"
-=======
     echo "  --configuration <Configuration>   Build Configuration (DbgLinPy3.8,DbgLinPy3.7,DbgLinPy3.6,DbgLinPy3.5,DbgLinPy2.7,RlsLinPy3.8,RlsLinPy3.7,RlsLinPy3.6,RlsLinPy3.5,RlsLinPy2.7,DbgMacPy3.8,DbgMacPy3.7,DbgMacPy3.6,DbgMacPy3.5,DbgMacPy2.7,RlsMacPy3.8,RlsMacPy3.7,RlsMacPy3.6,RlsMacPy3.5,RlsMacPy2.7)"
     echo "  --pythonver <Python version>      Python version number (3.7, 3.6, 3.5, 2.7)"
->>>>>>> 1bd7f2ee
     echo "  --pythonpath <Python path>        Path to python library."
     exit 1
 }
