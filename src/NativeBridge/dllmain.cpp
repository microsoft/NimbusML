// Copyright (c) Microsoft Corporation. All rights reserved.
// Licensed under the MIT license.

#include "stdafx.h"
#include <string>
#include "DataViewInterop.h"
#include "ManagedInterop.h"

#define PARAM_SEED "seed"
#define PARAM_GRAPH "graph"
#define PARAM_VERBOSE "verbose"
<<<<<<< HEAD
#define PARAM_NIMBUSML_PATH "nimbusmlPath"
#define PARAM_DOTNETCLR_PATH "dotnetClrPath"
=======
#define PARAM_MLNET_PATH "mlnetPath"
#define PARAM_DOTNETCLR_PATH "dotnetClrPath"
#define PARAM_DPREP_PATH "dprepPath"
>>>>>>> 6f7cb410
#define PARAM_DATA "data"


enum FnId
{
    FnIdHelloMlNet = 1,
    FnIdGenericExec = 2,
};

// The general function getter.
typedef void*(STDCALL *FNGETTER)(FnId id);

// FnId::FnIdGenericExec
typedef int(STDCALL *GENERICEXEC)(
    void *penv, //const EnvironmentBlock *penv
    const char *pgraph,
    int cdata,
    const DataSourceBlock **ppdata
    );

#if _MSC_VER
#include "WinInterface.h"
typedef WinMlNetInterface MlNetInterface;
#else
#include "UnixInterface.h"
typedef UnixMlNetInterface MlNetInterface;
#endif

// Function pointers for the managed code entry points.
static MlNetInterface *g_mlnetInterface = nullptr;
static GENERICEXEC g_exec = nullptr;

// Ensure that we have the DotNetBridge managed code entry point.
<<<<<<< HEAD
GENERICEXEC EnsureExec(const char *nimbuslibspath, const char *coreclrpath)
=======
GENERICEXEC EnsureExec(const char *mlnetpath, const char *coreclrpath, const char *dpreppath)
>>>>>>> 6f7cb410
{
    if (g_mlnetInterface == nullptr)
        g_mlnetInterface = new MlNetInterface();

    if (g_exec == nullptr)
    {
<<<<<<< HEAD
        FNGETTER getter = g_mlnetInterface->EnsureGetter(nimbuslibspath, coreclrpath);
=======
        FNGETTER getter = g_mlnetInterface->EnsureGetter(mlnetpath, coreclrpath, dpreppath);
>>>>>>> 6f7cb410
        if (getter != nullptr)
            g_exec = (GENERICEXEC)getter(FnIdGenericExec);
    }
    return g_exec;
}

void translate_mlnet_exception(MlNetExecutionError const& exc)
{
    // Use the Python 'C' API to set up an exception object
    ::PyErr_SetString(::PyExc_RuntimeError, exc.what());
}

bp::dict pxCall(bp::dict& params)
{
    bp::dict res = bp::dict();
    try
    {
        bp::extract<std::string> graph(params[PARAM_GRAPH]);
<<<<<<< HEAD
        bp::extract<std::string> nimbusmlPath(params[PARAM_NIMBUSML_PATH]);
        bp::extract<std::string> dotnetClrPath(params[PARAM_DOTNETCLR_PATH]);
        bp::extract<std::int32_t> verbose(params[PARAM_VERBOSE]);
        std::int32_t i_verbose = std::int32_t(verbose);
        std::string s_nimbusmlPath = std::string(nimbusmlPath);
        std::string s_dotnetClrPath = std::string(dotnetClrPath);
        std::string s_graph = std::string(graph);
        const char *nimbuslibspath = s_nimbusmlPath.c_str();
        const char *coreclrpath = s_dotnetClrPath.c_str();

        GENERICEXEC exec = EnsureExec(nimbuslibspath, coreclrpath);
        if (exec == nullptr)
            throw std::invalid_argument("Failed to communicate with the managed library. Path searched: "
                + s_nimbusmlPath + " and " + s_dotnetClrPath);
=======
        bp::extract<std::string> mlnetPath(params[PARAM_MLNET_PATH]);
        bp::extract<std::string> dotnetClrPath(params[PARAM_DOTNETCLR_PATH]);
        bp::extract<std::string> dprepPath(params[PARAM_DPREP_PATH]);
        bp::extract<std::int32_t> verbose(params[PARAM_VERBOSE]);
        std::int32_t i_verbose = std::int32_t(verbose);
        std::string s_mlnetPath = std::string(mlnetPath);
        std::string s_dotnetClrPath = std::string(dotnetClrPath);
        std::string s_dprepPath = std::string(dprepPath);
        std::string s_graph = std::string(graph);
        const char *mlnetpath = s_mlnetPath.c_str();
        const char *coreclrpath = s_dotnetClrPath.c_str();
        const char *dpreppath = s_dprepPath.c_str();

        GENERICEXEC exec = EnsureExec(mlnetpath, coreclrpath, dpreppath);
        if (exec == nullptr)
            throw std::invalid_argument("Failed to communicate with the managed library. Paths searched: "
                + s_mlnetPath + " and " + s_dotnetClrPath);
>>>>>>> 6f7cb410

        int seed = 42;
        if (params.has_key(PARAM_SEED))
            seed = bp::extract<int>(params[PARAM_SEED]);

        EnvironmentBlock env(i_verbose, 0, seed);
        int retCode;
        if (params.has_key(PARAM_DATA) && bp::extract<bp::dict>(params[PARAM_DATA]).check())
        {
            bp::dict d = bp::extract<bp::dict>(params[PARAM_DATA]);
            DataSourceBlock data(d);
            const DataSourceBlock *datas[1];
            datas[0] = &data;
            retCode = exec(&env, s_graph.c_str(), 1, datas);
        }
        else
            retCode = exec(&env, s_graph.c_str(), 0, NULL);

        res = env.GetData();

        if (retCode == -1)
            // REVIEW: get the content of IChannel and add it the the error message.
            throw std::runtime_error("Returned code is -1. Check the log for error messages.");
    }
    catch (const std::exception& e)
    {
        throw MlNetExecutionError(e.what());
    }
    catch (bp::error_already_set const&)
    {
        PyErr_Print();
    }

    return res;
}

BOOST_PYTHON_MODULE(pybridge)
{
    //The managed code assumes that each pointer occupies 8 bytes.
    assert(sizeof(void*) == 8);

    //
    // initialize python
    //
    Py_Initialize();

    //
    // initialize numpy types
    //
    np::initialize();

    bp::register_exception_translator<MlNetExecutionError>(&translate_mlnet_exception);
    def("px_call", pxCall);
}<|MERGE_RESOLUTION|>--- conflicted
+++ resolved
@@ -9,14 +9,9 @@
 #define PARAM_SEED "seed"
 #define PARAM_GRAPH "graph"
 #define PARAM_VERBOSE "verbose"
-<<<<<<< HEAD
-#define PARAM_NIMBUSML_PATH "nimbusmlPath"
-#define PARAM_DOTNETCLR_PATH "dotnetClrPath"
-=======
 #define PARAM_MLNET_PATH "mlnetPath"
 #define PARAM_DOTNETCLR_PATH "dotnetClrPath"
 #define PARAM_DPREP_PATH "dprepPath"
->>>>>>> 6f7cb410
 #define PARAM_DATA "data"
 
 
@@ -50,22 +45,14 @@
 static GENERICEXEC g_exec = nullptr;
 
 // Ensure that we have the DotNetBridge managed code entry point.
-<<<<<<< HEAD
-GENERICEXEC EnsureExec(const char *nimbuslibspath, const char *coreclrpath)
-=======
 GENERICEXEC EnsureExec(const char *mlnetpath, const char *coreclrpath, const char *dpreppath)
->>>>>>> 6f7cb410
 {
     if (g_mlnetInterface == nullptr)
         g_mlnetInterface = new MlNetInterface();
 
     if (g_exec == nullptr)
     {
-<<<<<<< HEAD
-        FNGETTER getter = g_mlnetInterface->EnsureGetter(nimbuslibspath, coreclrpath);
-=======
         FNGETTER getter = g_mlnetInterface->EnsureGetter(mlnetpath, coreclrpath, dpreppath);
->>>>>>> 6f7cb410
         if (getter != nullptr)
             g_exec = (GENERICEXEC)getter(FnIdGenericExec);
     }
@@ -84,22 +71,6 @@
     try
     {
         bp::extract<std::string> graph(params[PARAM_GRAPH]);
-<<<<<<< HEAD
-        bp::extract<std::string> nimbusmlPath(params[PARAM_NIMBUSML_PATH]);
-        bp::extract<std::string> dotnetClrPath(params[PARAM_DOTNETCLR_PATH]);
-        bp::extract<std::int32_t> verbose(params[PARAM_VERBOSE]);
-        std::int32_t i_verbose = std::int32_t(verbose);
-        std::string s_nimbusmlPath = std::string(nimbusmlPath);
-        std::string s_dotnetClrPath = std::string(dotnetClrPath);
-        std::string s_graph = std::string(graph);
-        const char *nimbuslibspath = s_nimbusmlPath.c_str();
-        const char *coreclrpath = s_dotnetClrPath.c_str();
-
-        GENERICEXEC exec = EnsureExec(nimbuslibspath, coreclrpath);
-        if (exec == nullptr)
-            throw std::invalid_argument("Failed to communicate with the managed library. Path searched: "
-                + s_nimbusmlPath + " and " + s_dotnetClrPath);
-=======
         bp::extract<std::string> mlnetPath(params[PARAM_MLNET_PATH]);
         bp::extract<std::string> dotnetClrPath(params[PARAM_DOTNETCLR_PATH]);
         bp::extract<std::string> dprepPath(params[PARAM_DPREP_PATH]);
@@ -117,7 +88,6 @@
         if (exec == nullptr)
             throw std::invalid_argument("Failed to communicate with the managed library. Paths searched: "
                 + s_mlnetPath + " and " + s_dotnetClrPath);
->>>>>>> 6f7cb410
 
         int seed = 42;
         if (params.has_key(PARAM_SEED))
