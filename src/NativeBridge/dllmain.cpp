--- conflicted
+++ resolved
@@ -104,11 +104,7 @@
         if (params.has_key_or_contains(PARAM_DATA) && bp::isinstance<bp::dict>(params[PARAM_DATA]))
 #endif
 		{
-<<<<<<< HEAD
-			bp::dict d = bp::extract_or_cast<bp::dict>(params[PARAM_DATA]);
-=======
             bp::dict d = bp::extract_or_cast<bp::dict>(params[PARAM_DATA]);
->>>>>>> 55a35344
 			DataSourceBlock data(d);
 			const DataSourceBlock *datas[1];
 			datas[0] = &data;
