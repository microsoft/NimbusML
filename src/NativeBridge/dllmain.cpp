// Copyright (c) Microsoft Corporation. All rights reserved.
// Licensed under the MIT license.

#include "stdafx.h"
#include <string>
#include "DataViewInterop.h"
#include "ManagedInterop.h"

#define PARAM_SEED "seed"
#define PARAM_GRAPH "graph"
#define PARAM_VERBOSE "verbose"
#define PARAM_NIMBUSML_PATH "nimbusmlPath"
#define PARAM_DOTNETCLR_PATH "dotnetClrPath"
#define PARAM_DATA "data"


enum FnId
{
    FnIdHelloMlNet = 1,
    FnIdGenericExec = 2,
};

// The general function getter.
typedef void*(STDCALL *FNGETTER)(FnId id);

// FnId::FnIdGenericExec
typedef int(STDCALL *GENERICEXEC)(
    void *penv, //const EnvironmentBlock *penv
    const char *pgraph,
    int cdata,
    const DataSourceBlock **ppdata
    );

#if _MSC_VER
#include "WinInterface.h"
typedef WinMlNetInterface MlNetInterface;
#else
#include "UnixInterface.h"
typedef UnixMlNetInterface MlNetInterface;
#endif

// Function pointers for the managed code entry points.
static MlNetInterface *g_mlnetInterface = nullptr;
static GENERICEXEC g_exec = nullptr;

// Ensure that we have the DotNetBridge managed code entry point.
GENERICEXEC EnsureExec(const char *nimbuslibspath, const char *coreclrpath)
{
    if (g_mlnetInterface == nullptr)
        g_mlnetInterface = new MlNetInterface();

    if (g_exec == nullptr)
    {
        FNGETTER getter = g_mlnetInterface->EnsureGetter(nimbuslibspath, coreclrpath);
        if (getter != nullptr)
            g_exec = (GENERICEXEC)getter(FnIdGenericExec);
    }
    return g_exec;
}

void translate_mlnet_exception(MlNetExecutionError const& exc)
{
    // Use the Python 'C' API to set up an exception object
    ::PyErr_SetString(::PyExc_RuntimeError, exc.what());
}

bp::dict pxCall(bp::dict& params)
{
<<<<<<< HEAD
	bp::dict res = bp::dict();

	try
	{
		auto graph = bp::extract_or_cast<std::string> (params[PARAM_GRAPH]);
		auto nimbusmlPath = bp::extract_or_cast<std::string> (params[PARAM_NIMBUSML_PATH]);
		auto verbose = bp::extract_or_cast<std::int32_t> (params[PARAM_VERBOSE]);
		std::int32_t i_verbose = std::int32_t(verbose);
		std::string s_nimbusmlPath = std::string(nimbusmlPath);
		std::string s_graph = std::string(graph);
		const char *path = s_nimbusmlPath.c_str();
		const char *coreclrpath = s_nimbusmlPath.c_str();

		GENERICEXEC exec = EnsureExec(path, coreclrpath);
		if (exec == nullptr)
			throw std::invalid_argument("Failed to communicate with the managed library. Path searched: " + s_nimbusmlPath);

		// REVIEW: This is a hack to work around CNTK not finding it's own dependencies that are in
		// the same folder as itself on Windows. On Linux, it should work without any hack.
#if _MSC_VER
		std::wstring dir = Utf8ToUtf16le(path);
		dir.append(WIN_FOLDER);
		ConvertToWinPath(dir);
		SetDllDirectoryW(dir.c_str());
#endif
		int seed = 42;
		if (params.has_key_or_contains(PARAM_SEED))
			seed = bp::extract_or_cast<int>(params[PARAM_SEED]);

		EnvironmentBlock env(i_verbose, 0, seed);
		int retCode;

#if BOOST_PYTHON
		if (params.has_key_or_contains(PARAM_DATA) && bp::extract_or_cast<bp::dict>(params[PARAM_DATA]).check())
#else
        if (params.has_key_or_contains(PARAM_DATA) && bp::isinstance<bp::dict>(params[PARAM_DATA]))
#endif
		{
            bp::dict d = bp::extract_or_cast<bp::dict>(params[PARAM_DATA]);
			DataSourceBlock data(d);
			const DataSourceBlock *datas[1];
			datas[0] = &data;
			retCode = exec(&env, s_graph.c_str(), 1, datas);
		}
        else
            retCode = exec(&env, s_graph.c_str(), 0, NULL);

        // test_syntax10_multi_output1 silently fails somewhere in this function.
		res = env.GetData();

        if (retCode == -1)
			// REVIEW: get the content of IChannel and add it the the error message.
			throw std::runtime_error("Returned code is -1. Check the log for error messages.");

#if _MSC_VER
		SetDllDirectoryW(nullptr);
#endif
	}
	catch (const std::exception& e)
	{
		throw MlNetExecutionError(e.what());
	}
	catch (bp::error_already_set const&)
	{
		PyErr_Print();
	}

	return res;
=======
    bp::dict res = bp::dict();
    try
    {
        bp::extract<std::string> graph(params[PARAM_GRAPH]);
        bp::extract<std::string> nimbusmlPath(params[PARAM_NIMBUSML_PATH]);
        bp::extract<std::string> dotnetClrPath(params[PARAM_DOTNETCLR_PATH]);
        bp::extract<std::int32_t> verbose(params[PARAM_VERBOSE]);
        std::int32_t i_verbose = std::int32_t(verbose);
        std::string s_nimbusmlPath = std::string(nimbusmlPath);
        std::string s_dotnetClrPath = std::string(dotnetClrPath);
        std::string s_graph = std::string(graph);
        const char *nimbuslibspath = s_nimbusmlPath.c_str();
        const char *coreclrpath = s_dotnetClrPath.c_str();

        GENERICEXEC exec = EnsureExec(nimbuslibspath, coreclrpath);
        if (exec == nullptr)
            throw std::invalid_argument("Failed to communicate with the managed library. Path searched: "
                + s_nimbusmlPath + " and " + s_dotnetClrPath);

        int seed = 42;
        if (params.has_key(PARAM_SEED))
            seed = bp::extract<int>(params[PARAM_SEED]);

        EnvironmentBlock env(i_verbose, 0, seed);
        int retCode;
        if (params.has_key(PARAM_DATA) && bp::extract<bp::dict>(params[PARAM_DATA]).check())
        {
            bp::dict d = bp::extract<bp::dict>(params[PARAM_DATA]);
            DataSourceBlock data(d);
            const DataSourceBlock *datas[1];
            datas[0] = &data;
            retCode = exec(&env, s_graph.c_str(), 1, datas);
        }
        else
            retCode = exec(&env, s_graph.c_str(), 0, NULL);

        res = env.GetData();

        if (retCode == -1)
            // REVIEW: get the content of IChannel and add it the the error message.
            throw std::runtime_error("Returned code is -1. Check the log for error messages.");
    }
    catch (const std::exception& e)
    {
        throw MlNetExecutionError(e.what());
    }
    catch (bp::error_already_set const&)
    {
        PyErr_Print();
    }

    return res;
>>>>>>> 52ad2d01
}

#ifdef BOOST_PYTHON
BOOST_PYTHON_MODULE(pybridge)
#else
PYBIND11_MODULE(pybridge, m)
#endif
{
    //The managed code assumes that each pointer occupies 8 bytes.
    assert(sizeof(void*) == 8);

    //
    // initialize python
    //
    Py_Initialize();

<<<<<<< HEAD
	//
	// initialize numpy types
	//

#ifdef BOOST_PYTHON
	np::initialize();
	bp::register_exception_translator<MlNetExecutionError>(&translate_mlnet_exception);
	def("px_call", pxCall);
#else
    //static bp::register_exception<MlNetExecutionError>(m, "MlNetExecutionError");
    static bp::exception<BridgeExecutionError> exc(m, "BridgeExecutionError");
    bp::register_exception_translator([](std::exception_ptr p) {
        try {
            if (p)
                std::rethrow_exception(p);
        }
        catch (const MlNetExecutionError &em) {
            ::PyErr_SetString(::PyExc_RuntimeError, em.what());
        }
        catch (const std::exception &e) {
            exc(e.what());
        }
    });

	m.def("px_call", pxCall);
#endif
=======
    //
    // initialize numpy types
    //
    np::initialize();

    bp::register_exception_translator<MlNetExecutionError>(&translate_mlnet_exception);
    def("px_call", pxCall);
>>>>>>> 52ad2d01
}<|MERGE_RESOLUTION|>--- conflicted
+++ resolved
@@ -66,41 +66,43 @@
 
 bp::dict pxCall(bp::dict& params)
 {
-<<<<<<< HEAD
+    auto graph = bp::extract_or_cast<std::string>(params[PARAM_GRAPH]);
+    auto nimbusmlPath = bp::extract_or_cast<std::string>(params[PARAM_NIMBUSML_PATH]);
+    auto dotnetClrPath = bp::extract_or_cast<std::string>(params[PARAM_DOTNETCLR_PATH]);
+    auto verbose = bp::extract_or_cast<std::int32_t>(params[PARAM_VERBOSE]);
+    std::int32_t i_verbose = std::int32_t(verbose);
+    std::string s_nimbusmlPath = std::string(nimbusmlPath);
+    std::string s_dotnetClrPath = std::string(dotnetClrPath);
+    std::string s_graph = std::string(graph);
+    const char *nimbuslibspath = s_nimbusmlPath.c_str();
+    const char *coreclrpath = s_nimbusmlPath.c_str();
+    
+    GENERICEXEC exec = EnsureExec(nimbuslibspath, coreclrpath);
+    if (exec == nullptr)
+        throw std::invalid_argument("Failed to communicate with the managed library. Path searched: "
+            + s_nimbusmlPath + " and " + s_dotnetClrPath);
+
+    // REVIEW: This is a hack to work around CNTK not finding it's own dependencies that are in
+    // the same folder as itself on Windows. On Linux, it should work without any hack.
+#if _MSC_VER
+    std::wstring dir = Utf8ToUtf16le(path);
+    dir.append(WIN_FOLDER);
+    ConvertToWinPath(dir);
+    SetDllDirectoryW(dir.c_str());
+#endif
+    int seed = 42;            
+    if (params.has_key_or_contains(PARAM_SEED))
+        seed = bp::extract_or_cast<int>(params[PARAM_SEED]);
+
+    EnvironmentBlock env(i_verbose, 0, seed);
+    int retCode;
+
 	bp::dict res = bp::dict();
 
 	try
 	{
-		auto graph = bp::extract_or_cast<std::string> (params[PARAM_GRAPH]);
-		auto nimbusmlPath = bp::extract_or_cast<std::string> (params[PARAM_NIMBUSML_PATH]);
-		auto verbose = bp::extract_or_cast<std::int32_t> (params[PARAM_VERBOSE]);
-		std::int32_t i_verbose = std::int32_t(verbose);
-		std::string s_nimbusmlPath = std::string(nimbusmlPath);
-		std::string s_graph = std::string(graph);
-		const char *path = s_nimbusmlPath.c_str();
-		const char *coreclrpath = s_nimbusmlPath.c_str();
-
-		GENERICEXEC exec = EnsureExec(path, coreclrpath);
-		if (exec == nullptr)
-			throw std::invalid_argument("Failed to communicate with the managed library. Path searched: " + s_nimbusmlPath);
-
-		// REVIEW: This is a hack to work around CNTK not finding it's own dependencies that are in
-		// the same folder as itself on Windows. On Linux, it should work without any hack.
-#if _MSC_VER
-		std::wstring dir = Utf8ToUtf16le(path);
-		dir.append(WIN_FOLDER);
-		ConvertToWinPath(dir);
-		SetDllDirectoryW(dir.c_str());
-#endif
-		int seed = 42;
-		if (params.has_key_or_contains(PARAM_SEED))
-			seed = bp::extract_or_cast<int>(params[PARAM_SEED]);
-
-		EnvironmentBlock env(i_verbose, 0, seed);
-		int retCode;
-
 #if BOOST_PYTHON
-		if (params.has_key_or_contains(PARAM_DATA) && bp::extract_or_cast<bp::dict>(params[PARAM_DATA]).check())
+		if (params.has_key(PARAM_DATA) && bp::extract_or_cast<bp::dict>(params[PARAM_DATA]).check())
 #else
         if (params.has_key_or_contains(PARAM_DATA) && bp::isinstance<bp::dict>(params[PARAM_DATA]))
 #endif
@@ -114,16 +116,11 @@
         else
             retCode = exec(&env, s_graph.c_str(), 0, NULL);
 
-        // test_syntax10_multi_output1 silently fails somewhere in this function.
 		res = env.GetData();
 
         if (retCode == -1)
 			// REVIEW: get the content of IChannel and add it the the error message.
 			throw std::runtime_error("Returned code is -1. Check the log for error messages.");
-
-#if _MSC_VER
-		SetDllDirectoryW(nullptr);
-#endif
 	}
 	catch (const std::exception& e)
 	{
@@ -135,60 +132,6 @@
 	}
 
 	return res;
-=======
-    bp::dict res = bp::dict();
-    try
-    {
-        bp::extract<std::string> graph(params[PARAM_GRAPH]);
-        bp::extract<std::string> nimbusmlPath(params[PARAM_NIMBUSML_PATH]);
-        bp::extract<std::string> dotnetClrPath(params[PARAM_DOTNETCLR_PATH]);
-        bp::extract<std::int32_t> verbose(params[PARAM_VERBOSE]);
-        std::int32_t i_verbose = std::int32_t(verbose);
-        std::string s_nimbusmlPath = std::string(nimbusmlPath);
-        std::string s_dotnetClrPath = std::string(dotnetClrPath);
-        std::string s_graph = std::string(graph);
-        const char *nimbuslibspath = s_nimbusmlPath.c_str();
-        const char *coreclrpath = s_dotnetClrPath.c_str();
-
-        GENERICEXEC exec = EnsureExec(nimbuslibspath, coreclrpath);
-        if (exec == nullptr)
-            throw std::invalid_argument("Failed to communicate with the managed library. Path searched: "
-                + s_nimbusmlPath + " and " + s_dotnetClrPath);
-
-        int seed = 42;
-        if (params.has_key(PARAM_SEED))
-            seed = bp::extract<int>(params[PARAM_SEED]);
-
-        EnvironmentBlock env(i_verbose, 0, seed);
-        int retCode;
-        if (params.has_key(PARAM_DATA) && bp::extract<bp::dict>(params[PARAM_DATA]).check())
-        {
-            bp::dict d = bp::extract<bp::dict>(params[PARAM_DATA]);
-            DataSourceBlock data(d);
-            const DataSourceBlock *datas[1];
-            datas[0] = &data;
-            retCode = exec(&env, s_graph.c_str(), 1, datas);
-        }
-        else
-            retCode = exec(&env, s_graph.c_str(), 0, NULL);
-
-        res = env.GetData();
-
-        if (retCode == -1)
-            // REVIEW: get the content of IChannel and add it the the error message.
-            throw std::runtime_error("Returned code is -1. Check the log for error messages.");
-    }
-    catch (const std::exception& e)
-    {
-        throw MlNetExecutionError(e.what());
-    }
-    catch (bp::error_already_set const&)
-    {
-        PyErr_Print();
-    }
-
-    return res;
->>>>>>> 52ad2d01
 }
 
 #ifdef BOOST_PYTHON
@@ -205,12 +148,11 @@
     //
     Py_Initialize();
 
-<<<<<<< HEAD
+#ifdef BOOST_PYTHON
 	//
 	// initialize numpy types
 	//
 
-#ifdef BOOST_PYTHON
 	np::initialize();
 	bp::register_exception_translator<MlNetExecutionError>(&translate_mlnet_exception);
 	def("px_call", pxCall);
@@ -232,13 +174,4 @@
 
 	m.def("px_call", pxCall);
 #endif
-=======
-    //
-    // initialize numpy types
-    //
-    np::initialize();
-
-    bp::register_exception_translator<MlNetExecutionError>(&translate_mlnet_exception);
-    def("px_call", pxCall);
->>>>>>> 52ad2d01
 }