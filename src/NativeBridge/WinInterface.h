// Copyright (c) Microsoft Corporation. All rights reserved.
// Licensed under the MIT license.

#include <string>

#include <cstdlib>
#include ".\inc\mscoree.h"

std::wstring Utf8ToUtf16le(const char* utf8Str)
{
    // Allocate the utf16 string buffer.
    unsigned int iSizeOfStr = MultiByteToWideChar(CP_UTF8, 0, utf8Str, -1, NULL, 0);
    wchar_t* utf16Str = new wchar_t[iSizeOfStr];
    std::wstring result;

    try
    {
        // Convert the utf8 string.
        MultiByteToWideChar(CP_UTF8, 0, utf8Str, -1, utf16Str, iSizeOfStr);

        // Copy it to a std::wstring to simplify heap management.
        result = utf16Str;

        // Free the utf16 string buffer.
        delete[] utf16Str;
        utf16Str = NULL;
    }
    catch (...)
    {
        // On exception clean up and re-throw.
        if (utf16Str) delete[] utf16Str;
        throw;
    }

    return result;
}

void ConvertToWinPath(std::wstring & dir)
{
    for (int ich = 0; ich < dir.size(); ich++)
    {
        if (dir[ich] == '/')
            dir[ich] = '\\';
    }
    if (dir[dir.size() - 1] != '\\')
        dir.append(W("\\"));
}

class WinMlNetInterface
{
private:
    FNGETTER _getter;

public:
    WinMlNetInterface() : _getter(nullptr), _host(nullptr), _hmodCore(nullptr)
    {
    }

private:
    // The coreclr.dll module.
    HMODULE _hmodCore;
    // The runtime host and app domain.
    ICLRRuntimeHost2 *_host;
    DWORD _domainId;

private:
    void Shutdown()
    {
        if (_host)
        {
            // Unload the app domain, waiting until done.
            HRESULT hr = _host->UnloadAppDomain(_domainId, true);
            if (FAILED(hr))
            {
                // REVIEW: Handle failure.
                //log << W("Failed to unload the AppDomain. ERRORCODE: ") << hr << Logger::endl;
                //return false;
            }

            hr = _host->Stop();
            if (FAILED(hr)) {
                // REVIEW: Handle failure.
                //log << W("Failed to stop the host. ERRORCODE: ") << hr << Logger::endl;
                //return false;
            }

            // Release the reference to the host.
            _host->Release();
            _host = nullptr;
        }

        if (_hmodCore)
        {
            // Free the module. This is done for completeness, but in fact CoreCLR.dll
            // was pinned earlier so this call won't actually free it. The pinning is
            // done because CoreCLR does not support unloading.
            ::FreeLibrary(_hmodCore);

            _hmodCore = nullptr;
        }
    }

    HMODULE EnsureCoreClrModule(const wchar_t *path)
    {
        if (_hmodCore == nullptr)
        {
            std::wstring pathCore(path);
            //std::wstring env(path);
            //env.append(L";").append(_wgetenv(L"PATH"));
            //_wputenv(env.c_str());

            pathCore.append(W("CoreCLR.dll"));

            // Load CoreCLR from the indicated directory.
            SetDllDirectoryW(path);
            HMODULE hmodCore = ::LoadLibraryExW(pathCore.c_str(), NULL,
                LOAD_LIBRARY_SEARCH_DLL_LOAD_DIR
                // | LOAD_LIBRARY_SEARCH_SYSTEM32
                | LOAD_LIBRARY_SEARCH_DEFAULT_DIRS
            );
            SetDllDirectoryW(nullptr);
            if (!hmodCore)
            {
                // REVIEW: Log failure somehow.
                return nullptr;
            }

            // Pin the module - CoreCLR.dll does not support being unloaded.
            HMODULE hmodTmp;
            if (!::GetModuleHandleExW(GET_MODULE_HANDLE_EX_FLAG_PIN, pathCore.c_str(), &hmodTmp))
            {
                // REVIEW: Log failure somehow.
                // *m_log << W("Failed to pin: ") << pathCore << Logger::endl;
                return nullptr;
            }

            _hmodCore = hmodCore;
        }
        return _hmodCore;
    }

    // Appends all .dlls in the given directory to list, semi-colon terminated.
    void AddDllsToList(const wchar_t *path, std::wstring & list)
    {
        std::wstring wildPath(path);
        wildPath.append(W("*.dll"));

        WIN32_FIND_DATA data;
        HANDLE findHandle = FindFirstFile(wildPath.c_str(), &data);
        if (findHandle == INVALID_HANDLE_VALUE)
        {
            // REVIEW: Report failure somehow.
            return;
        }

        do
        {
            if ((data.dwFileAttributes & FILE_ATTRIBUTE_DIRECTORY) == 0)
                list.append(path).append(data.cFileName).append(W(";"));
        } while (0 != FindNextFile(findHandle, &data));
        FindClose(findHandle);
    }

<<<<<<< HEAD
    ICLRRuntimeHost2* EnsureClrHost(const wchar_t * libsRoot, const wchar_t * coreclrDirRoot)
=======
    ICLRRuntimeHost2* EnsureClrHost(const wchar_t * libsRoot, const wchar_t * coreclrDirRoot, const wchar_t * dprepDirRoot)
>>>>>>> 6f7cb410
    {
        if (_host != nullptr)
            return _host;

        // Set up paths.
        std::wstring tpaList;
        AddDllsToList(libsRoot, tpaList);
        AddDllsToList(coreclrDirRoot, tpaList);

        // Start the CoreCLR.
        HMODULE hmodCore = EnsureCoreClrModule(coreclrDirRoot);

        FnGetCLRRuntimeHost pfnGetCLRRuntimeHost =
            (FnGetCLRRuntimeHost)::GetProcAddress(hmodCore, "GetCLRRuntimeHost");
        if (!pfnGetCLRRuntimeHost)
            return nullptr;

        ICLRRuntimeHost2 *host;
        HRESULT hr = pfnGetCLRRuntimeHost(IID_ICLRRuntimeHost2, (IUnknown**)&host);
        if (FAILED(hr))
            return nullptr;

        // Default startup flags.
        hr = host->SetStartupFlags((STARTUP_FLAGS)
            (STARTUP_FLAGS::STARTUP_LOADER_OPTIMIZATION_SINGLE_DOMAIN |
                STARTUP_FLAGS::STARTUP_SINGLE_APPDOMAIN));
        if (FAILED(hr))
        {
            // log << W("Failed to set startup flags. ERRORCODE: ") << hr << Logger::endl;
            host->Release();
            return nullptr;
        }

        hr = host->Start();
        if (FAILED(hr))
        {
            // log << W("Failed to start CoreCLR. ERRORCODE: ") << hr << Logger::endl;
            host->Release();
            return nullptr;
        }

        DWORD appDomainFlags = APPDOMAIN_ENABLE_PLATFORM_SPECIFIC_APPS |
            APPDOMAIN_ENABLE_PINVOKE_AND_CLASSIC_COMINTEROP |
            APPDOMAIN_DISABLE_TRANSPARENCY_ENFORCEMENT;

        // Create an AppDomain.

        // Allowed property names:
        // APPBASE
        // - The base path of the application from which the exe and other assemblies will be loaded
        //
        // TRUSTED_PLATFORM_ASSEMBLIES
        // - The list of complete paths to each of the fully trusted assemblies
        //
        // APP_PATHS
        // - The list of paths which will be probed by the assembly loader
        //
        const wchar_t *property_keys[] = {
            W("TRUSTED_PLATFORM_ASSEMBLIES"),
            W("APP_PATHS"),
            W("AppDomainCompatSwitch"),
        };
        const wchar_t *property_values[] = {
            // TRUSTED_PLATFORM_ASSEMBLIES
            tpaList.c_str(),
            // APP_PATHS
<<<<<<< HEAD
            libsRoot,
=======
            dprepDirRoot,
>>>>>>> 6f7cb410
            // AppDomainCompatSwitch
            W("UseLatestBehaviorWhenTFMNotSpecified")
        };

        hr = host->CreateAppDomainWithManager(
            W("NativeBridge"),  // The friendly name of the AppDomain
            // Flags:
            // APPDOMAIN_ENABLE_PLATFORM_SPECIFIC_APPS
            // - By default CoreCLR only allows platform neutral assembly to be run. To allow
            //   assemblies marked as platform specific, include this flag
            //
            // APPDOMAIN_ENABLE_PINVOKE_AND_CLASSIC_COMINTEROP
            // - Allows sandboxed applications to make P/Invoke calls and use COM interop
            //
            // APPDOMAIN_SECURITY_SANDBOXED
            // - Enables sandboxing. If not set, the app is considered full trust
            //
            // APPDOMAIN_IGNORE_UNHANDLED_EXCEPTION
            // - Prevents the application from being torn down if a managed exception is unhandled
            appDomainFlags,
            NULL, // Name of the assembly that contains the AppDomainManager implementation.
            NULL, // The AppDomainManager implementation type name.
            sizeof(property_keys) / sizeof(wchar_t*), // The number of properties.
            property_keys,
            property_values,
            &_domainId);
        if (FAILED(hr))
        {
            // log << W("Failed call to CreateAppDomainWithManager. ERRORCODE: ") << hr << Logger::endl;
            host->Release();
            return nullptr;
        }

        _host = host;
        return _host;
    }

public:
<<<<<<< HEAD
    FNGETTER EnsureGetter(const char *nimbuslibspath, const char *coreclrpath)
=======
    FNGETTER EnsureGetter(const char *mlnetpath, const char *coreclrpath, const char *dpreppath)
>>>>>>> 6f7cb410
    {
        if (_getter != nullptr)
            return _getter;

<<<<<<< HEAD
        std::wstring libsdir = Utf8ToUtf16le(nimbuslibspath);
        ConvertToWinPath(libsdir);
=======
        std::wstring libsdir = Utf8ToUtf16le(mlnetpath);
        ConvertToWinPath(libsdir);

        std::wstring coreclrdir = Utf8ToUtf16le(coreclrpath);
        ConvertToWinPath(coreclrdir);
>>>>>>> 6f7cb410

        std::wstring dprepdir;
        if (strlen(dpreppath) != 0)
        {
            dprepdir = Utf8ToUtf16le(dpreppath);
            ConvertToWinPath(dprepdir);
        }
        else
        {
<<<<<<< HEAD
            coreclrdir = libsdir;
        }

        ICLRRuntimeHost2* host = EnsureClrHost(libsdir.c_str(), coreclrdir.c_str());
=======
            dprepdir = libsdir;
        }

        ICLRRuntimeHost2* host = EnsureClrHost(libsdir.c_str(), coreclrdir.c_str(), dprepdir.c_str());
>>>>>>> 6f7cb410
        if (host == nullptr)
            return nullptr;

        // CoreCLR currently requires using environment variables to set most CLR flags.
        // cf. https://github.com/dotnet/coreclr/blob/master/Documentation/project-docs/clr-configuration-knobs.md
        if (_wputenv(W("COMPlus_gcAllowVeryLargeObjects=1")) == -1)
            return nullptr;

        INT_PTR getter;
        HRESULT hr = host->CreateDelegate(
            _domainId,
            W("DotNetBridge"),
            W("Microsoft.MachineLearning.DotNetBridge.Bridge"),
            W("GetFn"),
            &getter);
        if (FAILED(hr))
            return nullptr;

        _getter = (FNGETTER)getter;
        return _getter;
    }
};<|MERGE_RESOLUTION|>--- conflicted
+++ resolved
@@ -161,11 +161,7 @@
         FindClose(findHandle);
     }
 
-<<<<<<< HEAD
-    ICLRRuntimeHost2* EnsureClrHost(const wchar_t * libsRoot, const wchar_t * coreclrDirRoot)
-=======
     ICLRRuntimeHost2* EnsureClrHost(const wchar_t * libsRoot, const wchar_t * coreclrDirRoot, const wchar_t * dprepDirRoot)
->>>>>>> 6f7cb410
     {
         if (_host != nullptr)
             return _host;
@@ -232,11 +228,7 @@
             // TRUSTED_PLATFORM_ASSEMBLIES
             tpaList.c_str(),
             // APP_PATHS
-<<<<<<< HEAD
-            libsRoot,
-=======
             dprepDirRoot,
->>>>>>> 6f7cb410
             // AppDomainCompatSwitch
             W("UseLatestBehaviorWhenTFMNotSpecified")
         };
@@ -275,25 +267,16 @@
     }
 
 public:
-<<<<<<< HEAD
-    FNGETTER EnsureGetter(const char *nimbuslibspath, const char *coreclrpath)
-=======
     FNGETTER EnsureGetter(const char *mlnetpath, const char *coreclrpath, const char *dpreppath)
->>>>>>> 6f7cb410
     {
         if (_getter != nullptr)
             return _getter;
 
-<<<<<<< HEAD
-        std::wstring libsdir = Utf8ToUtf16le(nimbuslibspath);
-        ConvertToWinPath(libsdir);
-=======
         std::wstring libsdir = Utf8ToUtf16le(mlnetpath);
         ConvertToWinPath(libsdir);
 
         std::wstring coreclrdir = Utf8ToUtf16le(coreclrpath);
         ConvertToWinPath(coreclrdir);
->>>>>>> 6f7cb410
 
         std::wstring dprepdir;
         if (strlen(dpreppath) != 0)
@@ -303,17 +286,10 @@
         }
         else
         {
-<<<<<<< HEAD
-            coreclrdir = libsdir;
-        }
-
-        ICLRRuntimeHost2* host = EnsureClrHost(libsdir.c_str(), coreclrdir.c_str());
-=======
             dprepdir = libsdir;
         }
 
         ICLRRuntimeHost2* host = EnsureClrHost(libsdir.c_str(), coreclrdir.c_str(), dprepdir.c_str());
->>>>>>> 6f7cb410
         if (host == nullptr)
             return nullptr;
 
