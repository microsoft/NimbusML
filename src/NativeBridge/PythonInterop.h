// Copyright (c) Microsoft Corporation. All rights reserved.
// Licensed under the MIT license.

#pragma once
#include <map>
#include <vector>
#include <boost/optional.hpp>


// Taken from ML.NET source code. These values should be stable.
enum DataKind
{
    I1 = 1,
    U1 = 2,
    I2 = 3,
    U2 = 4,
    I4 = 5,
    U4 = 6,
    I8 = 7,
    U8 = 8,
    R4 = 9,
    R8 = 10,
    TX = 11,
    BL = 12,
    TS = 13,
    DT = 14,
    DZ = 15,
};

class PyColumnBase
{
private:
    typedef std::map<int, PyColumnBase* (*)(const int&, size_t, size_t)> creation_map;
    typedef std::pair<int, PyColumnBase* (*)(const int&, size_t, size_t)> creation_map_entry;

    static creation_map* m_pSingleCreationMap;
    static creation_map* CreateSingleMap();

    static creation_map* m_pVariableCreationMap;
    static creation_map* CreateVariableMap();

    template <class T> static PyColumnBase* CreateSingle(const int& name, size_t nRows, size_t nColumns);
    template <class T, class T2> static PyColumnBase* CreateVariable(const int& name, size_t nRows, size_t nColumns);

protected:
    int _kind;
    size_t _numRows;
    size_t _numCols;

public:
    static PyColumnBase* Create(const int& kind, size_t numRows, size_t numCols);

    PyColumnBase(const int& kind, size_t numRows = 0, size_t numCols = 0);
    virtual ~PyColumnBase();

    const int& GetKind() const;
    void SetKind(int kind);

    virtual size_t GetNumRows();
    virtual size_t GetNumCols();
};

inline const int& PyColumnBase::GetKind() const
{
    return _kind;
}

inline void PyColumnBase::SetKind(int kind)
{
    _kind = kind;
}

inline size_t PyColumnBase::GetNumRows()
{
    return _numRows;
}

inline size_t PyColumnBase::GetNumCols()
{
    return _numCols;
}


/*
 * Template typed abstract base class which provides
 * the required interface for all derived classes.
 */
template <class T>
class PyColumn : public PyColumnBase
{
public:
    PyColumn(const int& kind, size_t numRows = 0, size_t numCols = 0);
    virtual ~PyColumn() {}
    virtual void SetAt(size_t nRow, size_t nCol, const T& value) = 0;
    virtual void AddToDict(bp::dict& dict,
                           const std::string& name,
                           const std::vector<std::string>* keyNames,
                           const size_t expectedRows) = 0;
};

template <class T>
inline PyColumn<T>::PyColumn(const int& kind, size_t numRows, size_t numCols)
    : PyColumnBase(kind, numRows, numCols)
{
}


/*
 * Handles the single value case.
 */
template <class T>
class PyColumnSingle : public PyColumn<T>
{
protected:
    std::vector<T>* _pData;

public:
    PyColumnSingle(const int& kind, size_t numRows = 0, size_t numCols = 1);
    virtual ~PyColumnSingle();
    virtual void SetAt(size_t nRow, size_t nCol, const T& value);
    virtual void AddToDict(bp::dict& dict,
                           const std::string& name,
                           const std::vector<std::string>* keyNames,
                           const size_t expectedRows);
    virtual size_t GetNumRows();
    virtual size_t GetNumCols();
    const std::vector<T>* GetData() const { return _pData; }
};

template <class T>
inline PyColumnSingle<T>::PyColumnSingle(const int& kind, size_t numRows, size_t numCols)
    : PyColumn<T>(kind, numRows, numCols)
{
    _pData = new std::vector<T>();
<<<<<<< HEAD
    if (numRows > 0)
        _pData->reserve(numRows*numCols);
=======
    if (_numRows > 0) {
        _pData->reserve(_numRows*_numCols);
    }
>>>>>>> 15f12859
}

template <class T>
inline PyColumnSingle<T>::~PyColumnSingle()
{
    delete _pData;
}

template <class T>
inline void PyColumnSingle<T>::SetAt(size_t nRow, size_t nCol, const T& value)
{
    size_t index = nRow * this->_numCols + nCol;
    if (_pData->size() <= index)
        _pData->resize(index + 1);
    _pData->at(index) = value;
}

template <class T>
inline size_t PyColumnSingle<T>::GetNumRows()
{
    return _pData->size();
}

template <class T>
inline size_t PyColumnSingle<T>::GetNumCols()
{
    return 1;
}

typedef boost::optional<std::string> NullableString;

/*
 * Handles the variable value case.
 */
template <class T, class T2>
class PyColumnVariable : public PyColumn<T>
{
private:
    std::vector<std::vector<T2>*> _data;
    size_t _numDeletedColumns;

public:
    PyColumnVariable(const int& kind, size_t numRows = 0, size_t numCols = 0);
    virtual ~PyColumnVariable();
    virtual void SetAt(size_t nRow, size_t nCol, const T& value);
    virtual void AddToDict(bp::dict& dict,
                           const std::string& name,
                           const std::vector<std::string>* keyNames,
                           const size_t expectedRows);
    virtual size_t GetNumCols();

    T2 GetMissingValue();
    T2 GetConvertedValue(const T& value);

    void AddColumnToDict(bp::dict& dict, const std::string& name, size_t index);

public:
    typedef struct
    {
        PyColumnVariable* instance;
        size_t column;
    } DeleteData;

    static void Deleter(PyObject* obj);
};

template <class T, class T2>
inline PyColumnVariable<T, T2>::PyColumnVariable(const int& kind, size_t numRows, size_t numCols)
    : PyColumn<T>(kind, numRows, numCols),
      _numDeletedColumns(0)
{
}

template <class T, class T2>
inline PyColumnVariable<T, T2>::~PyColumnVariable()
{
    for (unsigned int i = 0; i < _data.size(); i++)
    {
        if (_data[i] != nullptr) delete _data[i];
    }
}

template <class T, class T2>
inline void PyColumnVariable<T, T2>::SetAt(size_t nRow, size_t nCol, const T& value)
{
    if ((nRow + 1) > this->_numRows) this->_numRows = nRow + 1;

    /*
     * Make sure there are enough columns for the request.
     */
    for (size_t i = _data.size(); i < (nCol + 1); i++)
    {
        _data.push_back(new std::vector<T2>());
    }

    /*
     * Fill in any missing row values.
     */
    for (size_t i = _data[nCol]->size(); i < nRow; i++)
    {
        _data[nCol]->push_back(GetMissingValue());
    }

    _data[nCol]->push_back(GetConvertedValue(value));
}

template <class T, class T2>
inline size_t PyColumnVariable<T, T2>::GetNumCols()
{
    return _data.size();
}

template <class T, class T2>
inline T2 PyColumnVariable<T, T2>::GetMissingValue()
{
    return NAN;
}

template <class T, class T2>
inline T2 PyColumnVariable<T, T2>::GetConvertedValue(const T& value)
{
    return (T2)value;
}

template <>
inline NullableString PyColumnVariable<std::string, NullableString>::GetMissingValue()
{
    return boost::none;
}

template <>
inline NullableString PyColumnVariable<std::string, NullableString>::GetConvertedValue(const std::string& value)
{
    return value;
}<|MERGE_RESOLUTION|>--- conflicted
+++ resolved
@@ -132,14 +132,9 @@
     : PyColumn<T>(kind, numRows, numCols)
 {
     _pData = new std::vector<T>();
-<<<<<<< HEAD
-    if (numRows > 0)
+    if (numRows > 0) {
         _pData->reserve(numRows*numCols);
-=======
-    if (_numRows > 0) {
-        _pData->reserve(_numRows*_numCols);
-    }
->>>>>>> 15f12859
+    }
 }
 
 template <class T>
