--- conflicted
+++ resolved
@@ -84,18 +84,6 @@
 class PyColumnSingle : public PyColumn<T>
 {
 protected:
-<<<<<<< HEAD
-	std::vector<T>* _pData;
-
-	size_t _numRows;
-	size_t _numCols;
-
-public:
-	PythonObject(const int& kind, size_t numRows = 1, size_t numCols = 1);
-	virtual ~PythonObject();
-	void SetAt(size_t nRow, size_t nCol, const T& value);
-	const std::vector<T>* GetData() const;
-=======
     std::vector<T>* _pData;
 
 public:
@@ -109,7 +97,6 @@
     virtual size_t GetNumRows();
     virtual size_t GetNumCols();
     const std::vector<T>* GetData() const { return _pData; }
->>>>>>> 15eddb43
 };
 
 template <class T>
@@ -122,28 +109,18 @@
     }
 }
 
-<<<<<<< HEAD
-	_pData = new std::vector<T>();
-	if (_numRows > 0)
-		_pData->reserve(_numRows*_numCols);
-=======
 template <class T>
 inline PyColumnSingle<T>::~PyColumnSingle()
 {
     delete _pData;
->>>>>>> 15eddb43
 }
 
 template <class T>
 inline void PyColumnSingle<T>::SetAt(size_t nRow, size_t nCol, const T& value)
 {
-<<<<<<< HEAD
-	delete _pData;
-=======
     if (_pData->size() <= nRow)
         _pData->resize(nRow + 1);
     _pData->at(nRow) = value;
->>>>>>> 15eddb43
 }
 
 template <class T>
@@ -153,9 +130,6 @@
 }
 
 template <class T>
-<<<<<<< HEAD
-inline const std::vector<T>* PythonObject<T>::GetData() const
-=======
 inline size_t PyColumnSingle<T>::GetNumCols()
 {
     return 1;
@@ -251,7 +225,6 @@
 
 template <>
 inline NullableString PyColumnVariable<std::string, NullableString>::GetConvertedValue(const std::string& value)
->>>>>>> 15eddb43
 {
     return value;
 }