--- conflicted
+++ resolved
@@ -151,11 +151,7 @@
 
         std::string libsroot(mlnetpath);
         std::string coreclrdir(coreclrpath);
-<<<<<<< HEAD
-        if (strlen(dpreppath) == 0) 
-=======
         if (strlen(dpreppath) == 0)
->>>>>>> 15eddb43
         {
             dpreppath = mlnetpath;
         }
