// Copyright (c) Microsoft Corporation. All rights reserved.
// Licensed under the MIT license.

#include <cstdlib>
#include <dirent.h>
#include <dlfcn.h>
#include <iomanip>
#include <limits.h>
#include <set>
#include <string.h>
#include <sys/stat.h>
#include <unistd.h>
#include <vector>

#define NATIVE_BRIDGE_LIB "/pybridge.so"
#ifdef __APPLE__
#define CORECLR_LIB "/libcoreclr.dylib"
#else
#define CORECLR_LIB "/libcoreclr.so"
#endif

#define CORECLR_INIT "coreclr_initialize"
#define CORECLR_DELEGATE "coreclr_create_delegate"
#define CORECLR_SHUTDOWN "coreclr_shutdown"

#define DOTNETBRIDGE "DotNetBridge"
#define DOTNETBRIDGE_FQDN "Microsoft.MachineLearning.DotNetBridge.Bridge"

#define GET_FN "GetFn"

// Define some common Windows types for Linux.
typedef void* HMODULE;
typedef unsigned int DWORD;
typedef int HRESULT;
typedef void* INT_PTR;

// Prototype of the coreclr_initialize function from the libcoreclr.so.
typedef int(*FnInitializeCoreCLR)(
    const char* exePath,
    const char* appDomainFriendlyName,
    int propertyCount,
    const char** propertyKeys,
    const char** propertyValues,
    HMODULE* hostHandle,
    DWORD* domainId);

// Prototype of the coreclr_shutdown function from the libcoreclr.so.
typedef int(*FnShutdownCoreCLR)(
    HMODULE hostHandle,
    DWORD domainId);

// Prototype of the coreclr_create_delegate function from the libcoreclr.so.
typedef int(*FnCreateDelegate)(
    HMODULE hostHandle,
    DWORD domainId,
    const char* entryPointAssemblyName,
    const char* entryPointTypeName,
    const char* entryPointMethodName,
    void** delegate);

// A handmade ICLRRuntimeHost2 for Linux to reduce the code disparity between Linux and Windows.
class ICLRRuntimeHost2
{
private:
    void* hostHandle;
    std::string pyBridgePath;
    FnInitializeCoreCLR initializeCoreCLR;
    FnCreateDelegate createDelegate;
    FnShutdownCoreCLR shutdownCoreCLR;

public:
    ICLRRuntimeHost2(HMODULE coreclrLib, std::string dirRoot) : hostHandle(nullptr), pyBridgePath(dirRoot)
    {
        pyBridgePath.append(NATIVE_BRIDGE_LIB);
        if (coreclrLib != nullptr)
        {
            initializeCoreCLR = (FnInitializeCoreCLR)dlsym(coreclrLib, CORECLR_INIT);
            createDelegate = (FnCreateDelegate)dlsym(coreclrLib, CORECLR_DELEGATE);
            shutdownCoreCLR = (FnShutdownCoreCLR)dlsym(coreclrLib, CORECLR_SHUTDOWN);
        }
    }

    ~ICLRRuntimeHost2()
    {
        pyBridgePath.clear();
        hostHandle = nullptr;
        initializeCoreCLR = nullptr;
        createDelegate = nullptr;
        shutdownCoreCLR = nullptr;
    }

public:
    HRESULT UnloadAppDomain(DWORD domainId, bool waitUntilDone)
    {
        if (shutdownCoreCLR == nullptr || hostHandle == nullptr)
            return -1;
        return shutdownCoreCLR(hostHandle, domainId);
    }

    HRESULT CreateDelegate(DWORD domainId, const char* assemblyName, const char* className, const char* methodName, INT_PTR* fnPtr)
    {
        if (createDelegate == nullptr || hostHandle == nullptr)
            return -1;
        return createDelegate(hostHandle, domainId, assemblyName, className, methodName, fnPtr);
    }

    HRESULT CreateAppDomainWithManager(
        const char* friendlyName,
        DWORD dwFlags,
        const char* wszAppDomainManagerAssemblyName,
        const char* wszAppDomainManagerTypeName,
        int numProperties,
        const char** propertyKeys,
        const char** propertyValues,
        DWORD* domainId)
    {
        if (initializeCoreCLR == nullptr)
            return -1;
        return initializeCoreCLR(
            pyBridgePath.c_str(),
            friendlyName,
            numProperties,
            propertyKeys,
            propertyValues,
            &hostHandle,
            domainId);
    }
};

class UnixMlNetInterface
{
private:
    FNGETTER _getter;

private:
    // The coreclr.dll module.
    HMODULE _hmodCore;
    // The runtime host and app domain.
    ICLRRuntimeHost2 *_host;
    DWORD _domainId;

public:
    UnixMlNetInterface() : _getter(nullptr), _hmodCore(nullptr), _host(nullptr)
    {
    }

<<<<<<< HEAD
    FNGETTER EnsureGetter(const char *nimbuslibspath, const char *coreclrpath)
=======
    FNGETTER EnsureGetter(const char *mlnetpath, const char *coreclrpath, const char *dpreppath)
>>>>>>> 6f7cb410
    {
        if (_getter != nullptr)
            return _getter;

<<<<<<< HEAD
        std::string libsroot(nimbuslibspath);
=======
        std::string libsroot(mlnetpath);
>>>>>>> 6f7cb410
        std::string coreclrdir(coreclrpath);
        if (strlen(dpreppath) == 0) 
        {
            dpreppath = mlnetpath;
        }
        std::string dprepdir(dpreppath);

<<<<<<< HEAD
        ICLRRuntimeHost2* host = EnsureClrHost(libsroot.c_str(), coreclrdir.c_str());
=======
        ICLRRuntimeHost2* host = EnsureClrHost(libsroot.c_str(), coreclrdir.c_str(), dprepdir.c_str());
>>>>>>> 6f7cb410
        if (host == nullptr)
            return nullptr;

        // CoreCLR currently requires using environment variables to set most CLR flags.
        // cf. https://github.com/dotnet/coreclr/blob/master/Documentation/project-docs/clr-configuration-knobs.md
        // putenv("COMPlus_gcAllowVeryLargeObjects=1");

        INT_PTR getter;
        HRESULT hr = host->CreateDelegate(
            _domainId,
            W(DOTNETBRIDGE),
            W(DOTNETBRIDGE_FQDN),
            W(GET_FN),
            &getter);
        if (FAILED(hr))
            return nullptr;

        _getter = (FNGETTER)getter;
        return _getter;
    }

private:
    void Shutdown()
    {
        if (_host)
        {
            // Unload the app domain, waiting until done.
            HRESULT hr = _host->UnloadAppDomain(_domainId, true);
            if (FAILED(hr))
            {
                // REVIEW: Handle failure.
                //return false;
            }
            delete _host;
            _host = nullptr;
        }

        if (_hmodCore)
        {
            dlclose(_hmodCore);
            _hmodCore = nullptr;
        }
    }

    HMODULE EnsureCoreClrModule(const char *path)
    {
        if (_hmodCore == nullptr)
        {
            std::string pathCore(path);
            pathCore.append(CORECLR_LIB);

            if (pathCore.length() >= PATH_MAX)
            {
                std::stringstream message;
                message << "dll location at a path longer than maximum allowed: " << pathCore.c_str() << "; max allowed: " << PATH_MAX;
                throw std::runtime_error(message.str().c_str());
            }

            _hmodCore = dlopen(pathCore.c_str(), RTLD_NOW | RTLD_LOCAL);
            if (_hmodCore == nullptr) {
                std::stringstream message;
                message << "Unable to open dll: " << dlerror();
                throw std::runtime_error(message.str().c_str());
            }
        }
        return _hmodCore;
    }

    // Appends all .dlls in the given directory to list, semi-colon terminated.
    void AddDllsToList(const char *path, std::string & list)
    {
        DIR *dir = opendir(path);
        if (dir == nullptr)
            return;
        struct dirent* entry;
        while ((entry = readdir(dir)) != nullptr)
        {
            std::string filename(entry->d_name);

            // Check if the extension matches the one we are looking for.
            int extPos = filename.length() - 4;
            if ((extPos <= 0) || (filename.compare(extPos, 4, ".dll") != 0))
                continue;

            list.append(path);
            list.append("/");
            list.append(filename);
            list.append(":");
        }

        closedir(dir);
    }

<<<<<<< HEAD
    ICLRRuntimeHost2* EnsureClrHost(const char * libsRoot, const char * coreclrDirRoot)
=======
    ICLRRuntimeHost2* EnsureClrHost(const char * libsRoot, const char * coreclrDirRoot, const char * dprepDirRoot)
>>>>>>> 6f7cb410
    {
        if (_host != nullptr)
            return _host;

        std::string tpaList;
        AddDllsToList(libsRoot, tpaList);
        AddDllsToList(coreclrDirRoot, tpaList);

        // Start the CoreCLR.
        HMODULE hmodCore = EnsureCoreClrModule(coreclrDirRoot);

        ICLRRuntimeHost2 *host = new ICLRRuntimeHost2(hmodCore, libsRoot);
        HRESULT hr;
        // App domain flags are not used by UnixCoreConsole.
        DWORD appDomainFlags = 0;

        // Create an AppDomain.

        // Allowed property names:
        // APPBASE
        // - The base path of the application from which the exe and other assemblies will be loaded
        //
        // TRUSTED_PLATFORM_ASSEMBLIES
        // - The list of complete paths to each of the fully trusted assemblies
        //
        // APP_PATHS
        // - The list of paths which will be probed by the assembly loader
        //
        const char *property_keys[] = {
            W("TRUSTED_PLATFORM_ASSEMBLIES"),
            W("APP_PATHS"),
            W("AppDomainCompatSwitch"),
        };
        const char *property_values[] = {
            // TRUSTED_PLATFORM_ASSEMBLIES
            tpaList.c_str(),
            // APP_PATHS
<<<<<<< HEAD
            libsRoot,
=======
            dprepDirRoot,
>>>>>>> 6f7cb410
            // AppDomainCompatSwitch
            W("UseLatestBehaviorWhenTFMNotSpecified")
        };

        hr = host->CreateAppDomainWithManager(
            W("NativeBridge"),  // The friendly name of the AppDomain
            // Flags:
            // APPDOMAIN_ENABLE_PLATFORM_SPECIFIC_APPS
            // - By default CoreCLR only allows platform neutral assembly to be run. To allow
            //   assemblies marked as platform specific, include this flag
            //
            // APPDOMAIN_ENABLE_PINVOKE_AND_CLASSIC_COMINTEROP
            // - Allows sandboxed applications to make P/Invoke calls and use COM interop
            //
            // APPDOMAIN_SECURITY_SANDBOXED
            // - Enables sandboxing. If not set, the app is considered full trust
            //
            // APPDOMAIN_IGNORE_UNHANDLED_EXCEPTION
            // - Prevents the application from being torn down if a managed exception is unhandled
            appDomainFlags,
            NULL, // Name of the assembly that contains the AppDomainManager implementation.
            NULL, // The AppDomainManager implementation type name.
            sizeof(property_keys) / sizeof(char*), // The number of properties.
            property_keys,
            property_values,
            &_domainId);

        if (FAILED(hr))
            return nullptr;

        _host = host;
        return _host;
    }
};<|MERGE_RESOLUTION|>--- conflicted
+++ resolved
@@ -144,20 +144,12 @@
     {
     }
 
-<<<<<<< HEAD
-    FNGETTER EnsureGetter(const char *nimbuslibspath, const char *coreclrpath)
-=======
     FNGETTER EnsureGetter(const char *mlnetpath, const char *coreclrpath, const char *dpreppath)
->>>>>>> 6f7cb410
     {
         if (_getter != nullptr)
             return _getter;
 
-<<<<<<< HEAD
-        std::string libsroot(nimbuslibspath);
-=======
         std::string libsroot(mlnetpath);
->>>>>>> 6f7cb410
         std::string coreclrdir(coreclrpath);
         if (strlen(dpreppath) == 0) 
         {
@@ -165,11 +157,7 @@
         }
         std::string dprepdir(dpreppath);
 
-<<<<<<< HEAD
-        ICLRRuntimeHost2* host = EnsureClrHost(libsroot.c_str(), coreclrdir.c_str());
-=======
         ICLRRuntimeHost2* host = EnsureClrHost(libsroot.c_str(), coreclrdir.c_str(), dprepdir.c_str());
->>>>>>> 6f7cb410
         if (host == nullptr)
             return nullptr;
 
@@ -263,11 +251,7 @@
         closedir(dir);
     }
 
-<<<<<<< HEAD
-    ICLRRuntimeHost2* EnsureClrHost(const char * libsRoot, const char * coreclrDirRoot)
-=======
     ICLRRuntimeHost2* EnsureClrHost(const char * libsRoot, const char * coreclrDirRoot, const char * dprepDirRoot)
->>>>>>> 6f7cb410
     {
         if (_host != nullptr)
             return _host;
@@ -305,11 +289,7 @@
             // TRUSTED_PLATFORM_ASSEMBLIES
             tpaList.c_str(),
             // APP_PATHS
-<<<<<<< HEAD
-            libsRoot,
-=======
             dprepDirRoot,
->>>>>>> 6f7cb410
             // AppDomainCompatSwitch
             W("UseLatestBehaviorWhenTFMNotSpecified")
         };
