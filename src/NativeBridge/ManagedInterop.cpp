--- conflicted
+++ resolved
@@ -6,99 +6,12 @@
 #include "DataViewInterop.h"
 #include "ManagedInterop.h"
 
-<<<<<<< HEAD
-#ifdef BOOST_PYTHON
-#define SetDict2(cpptype, nptype); \
-		{\
-			PythonObject<cpptype>* col = dynamic_cast<PythonObject<cpptype>*>(column);\
-			auto shrd = col->GetData();\
-			auto* data = shrd->data();\
-			dict[_names[i]] = np::from_data(\
-				data,\
-				np::dtype::get_builtin<nptype>(),\
-				bp::make_tuple(shrd->size()),\
-				bp::make_tuple(sizeof(nptype)), bp::object());\
-		}
-#else
-#define SetDict2(cpptype, nptype); \
-		{\
-            PythonObject<cpptype>* col = dynamic_cast<PythonObject<cpptype>*>(column); \
-            auto shrd = col->GetData(); \
-            auto* data = shrd->data(); \
-            dict[bp::str(_names[i])] = bp::array(shrd->size(), data); \
-        }
-#endif
-
-#define SetDict1(type) SetDict2(type, type)
-
-#ifdef BOOST_PYTHON
-#define SetDictAndKeys(type, i); \
-		{\
-			PythonObject<type>* col = dynamic_cast<PythonObject<type>*>(column);\
-			auto shrd = col->GetData();\
-			auto* data = shrd->data();\
-			np::ndarray npdata = np::from_data(\
-				data,\
-				np::dtype::get_builtin<type>(),\
-				bp::make_tuple(shrd->size()),\
-				bp::make_tuple(sizeof(float)), bp::object());\
-			if (keyNames == nullptr)\
-				dict[_names[i]] = npdata;\
-			else\
-			{\
-				dict[_names[i]] = bp::dict();\
-				dict[_names[i]]["..Data"] = npdata;\
-				auto shrd = keyNames->GetData();\
-				bp::list list;\
-				for (int j = 0; j < shrd->size(); j++)\
-				{\
-					bp::object obj;\
-					const std::string& value = shrd->at(j);\
-					if (!value.empty())\
-					{\
-						obj = bp::object(value);\
-					}\
-					list.append(obj);\
-				}\
-				dict[_names[i]]["..KeyValues"] = list;\
-			}\
-		}
-#else
-#define SetDictAndKeys(type, i); \
-        {\
-            PythonObject<type>* col = dynamic_cast<PythonObject<type>*>(column);\
-            auto shrd = col->GetData();\
-            auto* data = shrd->data();\
-            bp::array npdata = bp::array(shrd->size(), data);\
-            if (keyNames == nullptr)\
-                dict[bp::str(_names[i])] = npdata;\
-            else\
-            {\
-                auto pykey = bp::str(_names[i]);\
-                dict[pykey] = bp::dict(); \
-                dict[pykey]["..Data"] = npdata;\
-                auto shrd = keyNames->GetData();\
-                bp::list list;\
-                for (int j = 0; j < shrd->size(); j++)\
-                {\
-                    const std::string& value = shrd->at(j);\
-                    if (!value.empty())\
-                        list.append(bp::str(value));\
-                    else\
-                        list.append(bp::none());\
-                }\
-                dict[pykey]["..KeyValues"] = list;\
-            }\
-        }
-#endif
-=======
 
 #define AddToDict(type); \
         {\
             PyColumn<type>* col = dynamic_cast<PyColumn<type>*>(column);\
             col->AddToDict(dict, _names[i], keyNames, maxRows);\
         }\
->>>>>>> f9218dc5
 
 #define STATIC
 
@@ -265,10 +178,6 @@
 
 bp::dict EnvironmentBlock::GetData()
 {
-<<<<<<< HEAD
-	if (_names.size() == 0)
-		return bp::dict();
-=======
     if (_columns.size() == 0)
     {
         return bp::dict();
@@ -280,7 +189,6 @@
         size_t numRows = _columns[i]->GetNumRows();
         if (numRows > maxRows) maxRows = numRows;
     }
->>>>>>> f9218dc5
 
     CxInt64 numKeys = 0;
     bp::dict dict = bp::dict();
@@ -291,20 +199,6 @@
         if (_columnToKeyMap.find(i) != _columnToKeyMap.end())
             keyNames = _vKeyValues[numKeys++]->GetData();
 
-<<<<<<< HEAD
-		signed char kind = column->GetKind();
-		switch (kind) {
-		case -1:
-		{
-			PythonObject<signed char>* col = dynamic_cast<PythonObject<signed char>*>(column);
-			auto shrd = col->GetData();
-			bp::list list;
-			for (size_t i = 0; i < shrd->size(); i++)
-			{
-				bp::object obj;
-				signed char value = shrd->at(i);
-#ifdef BOOST_PYTHON
-=======
         signed char kind = column->GetKind();
         switch (kind) {
         case -1:
@@ -316,102 +210,11 @@
             {
                 bp::object obj;
                 signed char value = shrd->at(i);
->>>>>>> f9218dc5
                 if (value < 0)
                     obj = bp::object(NAN);
                 else if (value == 0)
                     obj = bp::object(false);
                 else
-<<<<<<< HEAD
-					obj = bp::object(true);
-#else
-                if (value < 0)
-                    obj = bp::cast<double>(NAN);
-                else if (value == 0)
-                    obj = bp::cast<bool>(false);
-                else
-                    obj = bp::cast<bool>(true);
-#endif
-
-				list.append(obj);
-			}
-#ifdef BOOST_PYTHON
-            dict[_names[i]] = list;
-#else
-			dict[bp::str(_names[i])] = list;
-#endif
-		}
-		break;
-		case BL:
-			SetDict2(signed char, bool);
-			break;
-		case I1:
-			SetDictAndKeys(signed char, i);
-			break;
-		case I2:
-			SetDictAndKeys(signed short, i);
-			break;
-		case I4:
-			SetDictAndKeys(signed int, i);
-			break;
-		case I8:
-			SetDict1(CxInt64);
-			break;
-		case U1:
-			SetDict1(unsigned char);
-			break;
-		case U2:
-			SetDict1(unsigned short);
-			break;
-		case U4:
-			SetDict1(unsigned int);
-			break;
-		case U8:
-			SetDict1(CxUInt64);
-			break;
-		case R4:
-			SetDict1(float);
-			break;
-		case R8:
-			SetDict1(double);
-			break;
-		case TX:
-		{
-			PythonObject<string>* col = dynamic_cast<PythonObject<string>*>(column);
-			auto shrd = col->GetData();
-			bp::list list;
-            for (size_t i = 0; i < shrd->size(); i++)
-            {
-                const std::string& value = shrd->at(i);
-#ifdef BOOST_PYTHON
-                if (!value.empty())
-                    list.append(bp::object(value));
-                else
-                    list.append(bp::object());
-#else
-                if (!value.empty())
-                    list.append(bp::str(value));
-                else
-                    list.append(bp::none());
-#endif
-            }
-
-#ifdef BOOST_PYTHON
-			dict[_names[i]] = list;
-#else
-            dict[bp::str(_names[i])] = list;
-#endif
-		}
-		break;
-		case TS:
-		case DT:
-		case DZ:
-		default:
-			throw std::invalid_argument("data type is not supported " + std::to_string(kind));
-		}
-	}
-	return dict;
-=======
                     obj = bp::object(true);
 
                 list.append(obj);
@@ -466,5 +269,4 @@
         }
     }
     return dict;
->>>>>>> f9218dc5
 }