--- conflicted
+++ resolved
@@ -114,13 +114,8 @@
 
         if (pdata->keyCards && (pdata->keyCards[i] >= 0))
         {
-<<<<<<< HEAD
+            _columnToKeyMap.insert(i);
             _vKeyValues.push_back(new PyColumnSingle<std::string>(TX, pdata->keyCards[i], 1));
-            _columnToKeyMap.push_back(numKeys++);
-=======
-            _columnToKeyMap.insert(i);
-            _vKeyValues.push_back(new PythonObject<std::string>(TX, pdata->keyCards[i], 1));
->>>>>>> 15f12859
         }
 
         _names.push_back(pdata->names[i]);
@@ -188,31 +183,21 @@
         return bp::dict();
     }
 
-<<<<<<< HEAD
     size_t maxRows = 0;
-    for (size_t i = 0; i < _names.size(); i++)
+    for (size_t i = 0; i < _columns.size(); i++)
     {
         size_t numRows = _columns[i]->GetNumRows();
         if (numRows > maxRows) maxRows = numRows;
     }
 
-=======
     CxInt64 numKeys = 0;
->>>>>>> 15f12859
     bp::dict dict = bp::dict();
     for (size_t i = 0; i < _columns.size(); i++)
     {
-<<<<<<< HEAD
         PyColumnBase* column = _columns[i];
         const std::vector<std::string>* keyNames = nullptr;
-        if (_columnToKeyMap[i] >= 0)
-            keyNames = _vKeyValues[_columnToKeyMap[i]]->GetData();
-=======
-        PythonObjectBase* column = _columns[i];
-        PythonObject<std::string>* keyNames = nullptr;
         if (_columnToKeyMap.find(i) != _columnToKeyMap.end())
-            keyNames = _vKeyValues[numKeys++];
->>>>>>> 15f12859
+            keyNames = _vKeyValues[numKeys++]->GetData();
 
         signed char kind = column->GetKind();
         switch (kind) {
