# --------------------------------------------------------------------------------------------
# Copyright (c) Microsoft Corporation. All rights reserved.
# Licensed under the MIT License.
# --------------------------------------------------------------------------------------------
"""
Verify onnx export and transform support
"""
import contextlib
import io
import json
import os
import sys
import tempfile
import numpy as np
import pandas as pd
import pprint

from nimbusml import Pipeline
from nimbusml.base_predictor import BasePredictor
from nimbusml.cluster import KMeansPlusPlus
from nimbusml.datasets import get_dataset
from nimbusml.datasets.image import get_RevolutionAnalyticslogo, get_Microsoftlogo
from nimbusml.decomposition import PcaTransformer, PcaAnomalyDetector
from nimbusml.ensemble import FastForestBinaryClassifier, FastTreesTweedieRegressor, LightGbmRanker
from nimbusml.feature_extraction.categorical import OneHotVectorizer, OneHotHashVectorizer
from nimbusml.feature_extraction.image import Loader, Resizer, PixelExtractor
from nimbusml.feature_extraction.text import NGramFeaturizer
from nimbusml.feature_extraction.text.extractor import Ngram
from nimbusml.feature_selection import CountSelector, MutualInformationSelector
from nimbusml.linear_model import (AveragedPerceptronBinaryClassifier,
                                   FastLinearBinaryClassifier,
                                   LinearSvmBinaryClassifier)
from nimbusml.multiclass import OneVsRestClassifier
from nimbusml.naive_bayes import NaiveBayesClassifier
from nimbusml.preprocessing import (TensorFlowScorer, FromKey, ToKey,
                                    DateTimeSplitter, OnnxRunner)
from nimbusml.preprocessing.filter import SkipFilter, TakeFilter, RangeFilter
from nimbusml.preprocessing.missing_values import Filter, Handler, Indicator
from nimbusml.preprocessing.normalization import Binner, GlobalContrastRowScaler, LpScaler
from nimbusml.preprocessing.schema import (ColumnConcatenator, TypeConverter,
                                           ColumnDuplicator, ColumnSelector, PrefixColumnConcatenator)
from nimbusml.preprocessing.text import CharTokenizer, WordTokenizer
from nimbusml.timeseries import (IidSpikeDetector, IidChangePointDetector,
                                 SsaSpikeDetector, SsaChangePointDetector,
                                 SsaForecaster)
from data_frame_tool import DataFrameTool as DFT

from data_frame_tool import DataFrameTool as DFT

SHOW_ONNX_JSON = False
SHOW_TRANSFORMED_RESULTS = True
SHOW_FULL_PANDAS_OUTPUT = False

if SHOW_FULL_PANDAS_OUTPUT:
    pd.set_option('display.max_columns', None)
    pd.set_option('display.max_rows', None)
    pd.set_option('display.width', 10000)

script_path = os.path.realpath(__file__)
script_dir = os.path.dirname(script_path)

#      Sepal_Length  Sepal_Width  Petal_Length  Petal_Width Label    Species  Setosa
# 0             5.1          3.5           1.4          0.2     0     setosa     1.0
# 1             4.9          3.0           1.4          0.2     0     setosa     1.0
iris_df = get_dataset("iris").as_df()
iris_df.drop(['Species'], axis=1, inplace=True)

iris_with_nan_df = iris_df.copy()
iris_with_nan_df.loc[1, 'Petal_Length'] = np.nan

iris_no_label_df = iris_df.drop(['Label'], axis=1)
iris_binary_df = iris_no_label_df.rename(columns={'Setosa': 'Label'})
iris_regression_df = iris_no_label_df.drop(['Setosa'], axis=1).rename(columns={'Petal_Width': 'Label'})

#   Unnamed: 0  education   age  parity  induced  case  spontaneous  stratum  pooled.stratum education_str
# 0           1        0.0  26.0     6.0      1.0   1.0          2.0      1.0     3.0        0-5yrs
# 1           2        0.0  42.0     1.0      1.0   1.0          0.0      2.0     1.0        0-5yrs
infert_df = get_dataset("infert").as_df()
infert_df.columns = [i.replace(': ', '') for i in infert_df.columns]
infert_df.rename(columns={'case': 'Label'}, inplace=True)

infert_onehot_df = (OneHotVectorizer() << 'education_str').fit_transform(infert_df)
infert_onehot_df['Label'] = infert_onehot_df['Label'].astype(np.uint32)

#     rank  group   carrier  price  Class  dep_day  nbr_stops  duration
# 0      2      1        AA    240      3        1          0      12.0
# 1      1      1        AA    300      3        0          1      15.0
file_path = get_dataset("gen_tickettrain").as_filepath()
gen_tt_df = pd.read_csv(file_path)
gen_tt_df['group'] = gen_tt_df['group'].astype(np.uint32)

#      Unnamed: 0  Label  Solar_R  Wind  Temp  Month  Day
# 0             1   41.0    190.0   7.4    67      5    1
# 1             2   36.0    118.0   8.0    72      5    2
airquality_df = get_dataset("airquality").as_df().fillna(0)
airquality_df = airquality_df[airquality_df.Ozone.notnull()]

#      Sentiment                                      SentimentText
# 0            1    ==RUDE== Dude, you are rude upload that carl...
# 1            1    == OK! ==  IM GOING TO VANDALIZE WILD ONES W...
file_path = get_dataset("wiki_detox_train").as_filepath()
wiki_detox_df = pd.read_csv(file_path, sep='\t')
wiki_detox_df = wiki_detox_df.head(10)

#                     Path  Label
# 0  C:\repo\src\python...   True
# 1  C:\repo\src\python...  False
image_paths_df = pd.DataFrame(data=dict(
    Path=[get_RevolutionAnalyticslogo(), get_Microsoftlogo()],
    Label=[True, False]))


SKIP = {
    'DatasetTransformer',
    'LightLda',
    'NGramExtractor', # Crashes
    'OneVsRestClassifier',
    'OnnxRunner',
    'Sentiment',
    'TensorFlowScorer',
    'TimeSeriesImputer',
    'TreeFeaturizer',
    'WordEmbedding',
}

INSTANCES = {
    'AveragedPerceptronBinaryClassifier': AveragedPerceptronBinaryClassifier(
        feature=['education_str.0-5yrs', 'education_str.6-11yrs', 'education_str.12+ yrs']),
    'Binner': Binner(num_bins=3),
    'CharTokenizer': CharTokenizer(columns={'SentimentText_Transform': 'SentimentText'}),
    'ColumnConcatenator': ColumnConcatenator(columns={'Features': [
        'Sepal_Length',
        'Sepal_Width',
        'Petal_Length',
        'Petal_Width',
        'Setosa']}),
    'ColumnSelector': ColumnSelector(columns=['Sepal_Width', 'Sepal_Length']),
    'ColumnDuplicator': ColumnDuplicator(columns={'dup': 'Sepal_Width'}),
    'CountSelector': CountSelector(count=5, columns=['Sepal_Width']),
    'DateTimeSplitter': DateTimeSplitter(prefix='dt'),
    'FastForestBinaryClassifier': FastForestBinaryClassifier(feature=['Sepal_Width', 'Sepal_Length'],
                                                             label='Setosa'),
    'FastLinearBinaryClassifier': FastLinearBinaryClassifier(feature=['Sepal_Width', 'Sepal_Length'],
                                                             label='Setosa'),
    'FastTreesTweedieRegressor': FastTreesTweedieRegressor(label='Ozone'),
    'Filter': Filter(columns=[ 'Petal_Length', 'Petal_Width']),
    'FromKey': Pipeline([
        ToKey(columns=['Sepal_Length']),
        FromKey(columns=['Sepal_Length'])
    ]),
    # GlobalContrastRowScaler currently requires a vector input to work
    'GlobalContrastRowScaler': Pipeline([
        ColumnConcatenator() << {
            'concated_columns': [
                'Petal_Length',
                'Sepal_Width',
                'Sepal_Length']},
        GlobalContrastRowScaler(columns={'normed_columns': 'concated_columns'})
    ]),
    'Handler': Handler(replace_with='Mean', columns={'NewVals': 'Petal_Length'}),
    'IidSpikeDetector': IidSpikeDetector(columns=['Sepal_Length']),
    'IidChangePointDetector': IidChangePointDetector(columns=['Sepal_Length']),
    'Indicator': Indicator(columns={'Has_Nan': 'Petal_Length'}),
    'KMeansPlusPlus': KMeansPlusPlus(n_clusters=3, feature=['Sepal_Width', 'Sepal_Length']),
    'LightGbmRanker': LightGbmRanker(feature=['Class', 'dep_day', 'duration'],
                                     label='rank',
                                     group_id='group'),
    'Loader': Loader(columns={'ImgPath': 'Path'}),
    'LpScaler': Pipeline([
        ColumnConcatenator() << {
            'concated_columns': [
                'Petal_Length',
                'Sepal_Width',
                'Sepal_Length']},
        LpScaler(columns={'normed_columns': 'concated_columns'})
    ]),
    'MutualInformationSelector': Pipeline([
        ColumnConcatenator(columns={'Features': ['Sepal_Width', 'Sepal_Length', 'Petal_Width']}),
        MutualInformationSelector(
            columns='Features',
            label='Label',
            slots_in_output=2)  # only accept one column
    ]),
    'NaiveBayesClassifier': NaiveBayesClassifier(feature=['Sepal_Width', 'Sepal_Length']),
    'NGramFeaturizer': NGramFeaturizer(word_feature_extractor=Ngram(),
                                       char_feature_extractor=Ngram(), 
                                       keep_diacritics=True,
                                       columns={ 'features': ['SentimentText']}),
    'OneHotHashVectorizer': OneHotHashVectorizer(columns=['education_str']),
    'OneHotVectorizer': OneHotVectorizer(columns=['education_str']),
    'OneVsRestClassifier(AveragedPerceptronBinaryClassifier)': \
        OneVsRestClassifier(AveragedPerceptronBinaryClassifier(),
                            use_probabilities=True,
                            feature=['age',
                                     'education_str.0-5yrs',
                                     'education_str.6-11yrs',
                                     'education_str.12+ yrs'],
                            label='induced'),
    'OneVsRestClassifier(LinearSvmBinaryClassifier)': \
        OneVsRestClassifier(LinearSvmBinaryClassifier(),
                            use_probabilities=True,
                            feature=['age',
                                     'education_str.0-5yrs',
                                     'education_str.6-11yrs',
                                     'education_str.12+ yrs'],
                            label='induced'),
    'PcaAnomalyDetector': PcaAnomalyDetector(rank=3),
    'PcaTransformer':  PcaTransformer(rank=2),
    'PixelExtractor': Pipeline([
        Loader(columns={'ImgPath': 'Path'}),
        PixelExtractor(columns={'ImgPixels': 'ImgPath'}),
    ]),
    'PrefixColumnConcatenator': PrefixColumnConcatenator(columns={'Features': 'Sepal_'}),
    'Resizer': Pipeline([
        Loader(columns={'ImgPath': 'Path'}),
        Resizer(image_width=227, image_height=227,
                columns={'ImgResize': 'ImgPath'})
    ]),
    'SkipFilter': SkipFilter(count=5),
    'SsaSpikeDetector': SsaSpikeDetector(columns=['Sepal_Length'],
                                         seasonal_window_size=2),
    'SsaChangePointDetector': SsaChangePointDetector(columns=['Sepal_Length'],
                                                    seasonal_window_size=2),
    'SsaForecaster': SsaForecaster(columns=['Sepal_Length'],
                                   window_size=2,
                                   series_length=5,
                                   train_size=5,
                                   horizon=1),
    'RangeFilter': RangeFilter(min=5.0, max=5.1, columns=['Sepal_Length']),
    'TakeFilter': TakeFilter(count=100),
    'TensorFlowScorer': TensorFlowScorer(
        model_location=os.path.join(
            script_dir,
            '..',
            'nimbusml',
            'examples',
            'frozen_saved_model.pb'),
        columns={'c': ['a', 'b']}),
    'ToKey': ToKey(columns={'edu_1': 'education_str'}),
    'TypeConverter': TypeConverter(columns=['group'], result_type='R4'),
    'WordTokenizer': WordTokenizer(char_array_term_separators=[" "]) << {'wt': 'SentimentText'}
}

DATASETS = {
    'AveragedPerceptronBinaryClassifier': infert_onehot_df,
    'Binner': iris_no_label_df,
    'BootstrapSampler': infert_df,
    'CharTokenizer': wiki_detox_df,
    'EnsembleRegressor': iris_regression_df,
    'FactorizationMachineBinaryClassifier': iris_binary_df,
    'FastForestBinaryClassifier': iris_no_label_df,
    'FastForestRegressor': iris_regression_df,
    'FastLinearBinaryClassifier': iris_no_label_df,
    'FastLinearClassifier': iris_binary_df,
    'FastLinearRegressor': iris_regression_df,
    'FastTreesBinaryClassifier': iris_binary_df, 
    'FastTreesRegressor': iris_regression_df,
    'FastTreesTweedieRegressor': airquality_df,
    'Filter': iris_no_label_df,
    'GamBinaryClassifier': iris_binary_df,
    'GamRegressor': iris_regression_df,
    'GlobalContrastRowScaler': iris_df.astype(np.float32),
    'Handler': iris_with_nan_df,
    'Indicator': iris_with_nan_df,
    'LightGbmBinaryClassifier': iris_binary_df,
    'LightGbmRanker': gen_tt_df,
    'LinearSvmBinaryClassifier': iris_binary_df,
    'Loader': image_paths_df,
    'LogisticRegressionBinaryClassifier': iris_binary_df,
    'LogisticRegressionClassifier': iris_df,
    'LogMeanVarianceScaler': iris_no_label_df,
    'LpScaler': iris_no_label_df.drop(['Setosa'], axis=1).astype(np.float32),
    'MeanVarianceScaler': iris_no_label_df,
    'MinMaxScaler': iris_no_label_df,
    'NGramFeaturizer': wiki_detox_df,
    'OneHotHashVectorizer': infert_df,
    'OneHotVectorizer': infert_df,
    'OnlineGradientDescentRegressor': iris_regression_df,
    'OneVsRestClassifier(AveragedPerceptronBinaryClassifier)': infert_onehot_df,
    'OneVsRestClassifier(LinearSvmBinaryClassifier)': infert_onehot_df,
    'OrdinaryLeastSquaresRegressor': iris_regression_df,
    'PcaAnomalyDetector': iris_no_label_df,
    'PcaTransformer': iris_regression_df,
    'PixelExtractor': image_paths_df,
    'PoissonRegressionRegressor': iris_regression_df,
    'Resizer': image_paths_df,
    'SgdBinaryClassifier': iris_binary_df,
    'SymSgdBinaryClassifier': iris_binary_df,
    'ToKey': infert_df,
    'TypeConverter': gen_tt_df,
    'WordTokenizer': wiki_detox_df
}

EXPECTED_RESULTS = {
    'AveragedPerceptronBinaryClassifier': {'cols': [('PredictedLabel', 'PredictedLabel', 'PredictedLabel.output')]},
    'CharTokenizer': {'num_cols': 424, 'cols': 0},
    'ColumnConcatenator': {'num_cols': 11, 'cols': 0},
    'ColumnDuplicator': {'num_cols': 7, 'cols': 0},
    'ColumnSelector': {
        'num_cols': 2,
        'cols': [('Sepal_Width', 'Sepal_Width', 'Sepal_Width.output'),
                 ('Sepal_Length', 'Sepal_Length', 'Sepal_Length.output')]
    },
    #'EnsembleClassifier': {'cols': [('PredictedLabel', 'PredictedLabel')]},
    #'EnsembleRegressor': {'cols': [('Score', 'Score')]},
    'FastForestBinaryClassifier': {'cols': [('PredictedLabel', 'PredictedLabel', 'PredictedLabel.output')]},
    'FastForestRegressor': {'cols': [('Score', 'Score', 'Score.output')]},
    'FastLinearBinaryClassifier': {'cols': [('PredictedLabel', 'PredictedLabel', 'PredictedLabel.output')]},
    'FastLinearClassifier':  {'cols': [('PredictedLabel', 'PredictedLabel', 'PredictedLabel.output')]},
    'FastLinearRegressor': {'cols': [('Score', 'Score', 'Score.output')]},
    'FastTreesBinaryClassifier':  {'cols': [('PredictedLabel', 'PredictedLabel', 'PredictedLabel.output')]},
    'FastTreesRegressor': {'cols': [('Score', 'Score', 'Score.output')]},
    'FastTreesTweedieRegressor': {'cols': [('Score', 'Score', 'Score.output')]},
    'FromKey': {'num_cols': 6, 'cols': 0},
    'GlobalContrastRowScaler': {'num_cols': 12, 'cols': 0},
    'Handler': {'num_cols': 8, 'cols': 0},
    'Indicator': {'num_cols': 7, 'cols': 0},
    'KMeansPlusPlus':  {'cols': [('PredictedLabel', 'PredictedLabel', 'PredictedLabel.output')]},
    'LightGbmBinaryClassifier':  {'cols': [('PredictedLabel', 'PredictedLabel', 'PredictedLabel.output')]},
    'LightGbmClassifier':  {'cols': [('PredictedLabel', 'PredictedLabel', 'PredictedLabel.output')]},
    'LightGbmRanker': {'cols': [('Score', 'Score', 'Score.output')]},
    'LightGbmRegressor': {'cols': [('Score', 'Score', 'Score.output')]},
    'LinearSvmBinaryClassifier':  {'cols': [('PredictedLabel', 'PredictedLabel', 'PredictedLabel.output')]},
    'LogisticRegressionBinaryClassifier':  {'cols': [('PredictedLabel', 'PredictedLabel', 'PredictedLabel.output')]},
    'LogisticRegressionClassifier':  {'cols': [('PredictedLabel', 'PredictedLabel', 'PredictedLabel.output')]},
    'LpScaler': {'num_cols': 10, 'cols': 0},
    'MeanVarianceScaler': {'num_cols': 5, 'cols': 0},
    'MinMaxScaler': {'num_cols': 5, 'cols': 0},
    'MutualInformationSelector': {'num_cols': 8, 'cols': 0},
    'NGramFeaturizer': {'num_cols': 273, 'cols': 0},
    'NaiveBayesClassifier': {'cols': [('PredictedLabel', 'PredictedLabel', 'PredictedLabel.output')]},
    'OneHotVectorizer': {'num_cols': 12, 'cols': 0},
    'OneVsRestClassifier(AveragedPerceptronBinaryClassifier)': \
        {'cols': [('PredictedLabel', 'PredictedLabel', 'PredictedLabel.output')]},
    'OneVsRestClassifier(LinearSvmBinaryClassifier)': \
        {'cols': [('PredictedLabel', 'PredictedLabel', 'PredictedLabel.output')]},
    'OnlineGradientDescentRegressor': {'cols': [('Score', 'Score', 'Score.output')]},
    'OrdinaryLeastSquaresRegressor': {'cols': [('Score', 'Score', 'Score.output')]},
    'PcaTransformer': {'num_cols': 9, 'cols': 0},
    'PoissonRegressionRegressor': {'cols': [('Score', 'Score', 'Score.output')]},
    'PrefixColumnConcatenator': {'num_cols': 8, 'cols': 0},
    'SgdBinaryClassifier': {'cols': [('PredictedLabel', 'PredictedLabel', 'PredictedLabel.output')]},
    'SymSgdBinaryClassifier': {'cols': [('PredictedLabel', 'PredictedLabel', 'PredictedLabel.output')]},
    'ToKey': {'num_cols': 11, 'cols': 0},
    'TypeConverter': {'num_cols': 8, 'cols': 0},
    'WordTokenizer': {'num_cols': 73, 'cols': 0}
}

REQUIRES_EXPERIMENTAL = {
}

SUPPORTED_ESTIMATORS = {
    'AveragedPerceptronBinaryClassifier',
    'CharTokenizer',
    'ColumnConcatenator',
    'ColumnDuplicator',
    'ColumnSelector',
    'CountSelector',
    'EnsembleClassifier',
    'EnsembleRegressor',
    'FastForestBinaryClassifier',
    'FastForestRegressor',
    'FastLinearBinaryClassifier',
    'FastLinearClassifier',
    'FastLinearRegressor',
    'FastTreesBinaryClassifier',
    'FastTreesRegressor',
    'FastTreesTweedieRegressor',
    'FromKey',
    'GlobalContrastRowScaler',
    'Handler',
    'Indicator',
    'KMeansPlusPlus',
    'LightGbmBinaryClassifier',
    'LightGbmClassifier',
    'LightGbmRanker',
    'LightGbmRegressor',
    'LinearSvmBinaryClassifier',
    'LogisticRegressionBinaryClassifier',
    'LogisticRegressionClassifier',
    'LpScaler',
    'MeanVarianceScaler',
    'MinMaxScaler',
    'MutualInformationSelector',
    'NaiveBayesClassifier',
    'OneHotVectorizer',
    'OnlineGradientDescentRegressor',
    'OrdinaryLeastSquaresRegressor',
    'PcaTransformer',
    'PoissonRegressionRegressor',
    'SgdBinaryClassifier',
    'SymSgdBinaryClassifier',
    'ToKey',
    'TypeConverter',
    'WordTokenizer'
}


class CaptureOutputContext():
    """
    Context which can be used for
    capturing stdout and stderr. 
    """
    def __enter__(self):
        self.orig_stdout = sys.stdout
        self.orig_stderr = sys.stderr
        self.stdout_capturer = io.StringIO()
        self.stderr_capturer = io.StringIO()
        sys.stdout = self.stdout_capturer
        sys.stderr = self.stderr_capturer
        return self

    def __exit__(self, *args):
        sys.stdout = self.orig_stdout
        sys.stderr = self.orig_stderr
        self.stdout = self.stdout_capturer.getvalue()
        self.stderr = self.stderr_capturer.getvalue()

        if self.stdout:
            print(self.stdout)

        if self.stderr:
            print(self.stderr)

        # free up some memory
        del self.stdout_capturer
        del self.stderr_capturer


def get_tmp_file(suffix=None):
    fd, file_name = tempfile.mkstemp(suffix=suffix)
    fl = os.fdopen(fd, 'w')
    fl.close()
    return file_name


def get_file_size(file_path):
    file_size = 0
    try:
        file_size = os.path.getsize(file_path)
    except:
        pass
    return file_size


def load_json(file_path):
    with open(file_path) as f:
        lines = f.readlines()
        lines = [l for l in lines if not l.strip().startswith('#')]
        content_without_comments = '\n'.join(lines)
        return json.loads(content_without_comments)


def print_results(result_expected, result_onnx, result_onnx_ort):
    print("\nML.Net Output (Expected Result):")
    print(result_expected)
    if not isinstance(result_expected, pd.Series):
        print('Columns', result_expected.columns)

    print("\nOnnxRunner Result:")
    print(result_onnx)
    if not isinstance(result_onnx, pd.Series):
        print('Columns', result_onnx.columns)

    print("\nORT Result:")
    print(result_onnx_ort)
    if not isinstance(result_onnx_ort, pd.Series):
        print('Columns', result_onnx_ort.columns)

def validate_results(class_name, result_expected, result_onnx, result_ort):
    if not class_name in EXPECTED_RESULTS:
        raise RuntimeError("ERROR: ONNX model executed but no results specified for comparison.")

    if 'num_cols' in EXPECTED_RESULTS[class_name]:
        num_cols = EXPECTED_RESULTS[class_name]['num_cols']

        if len(result_expected.columns) != num_cols:
            raise RuntimeError("ERROR: The ML.Net output does not contain the expected number of columns.")

        if len(result_onnx.columns) != num_cols:
            raise RuntimeError("ERROR: The ONNX output does not contain the expected number of columns.")

        if len(result_ort.columns) != num_cols:
            raise RuntimeError("ERROR: The ORT output does not contain the expected number of columns.")

    col_tuples = EXPECTED_RESULTS[class_name]['cols']

    if isinstance(col_tuples, int):
        # If col_pairs is an int then slice the columns
        # based on the value and use those pairs for comparison
        col_tuples = list(zip(result_expected.columns[col_tuples:],
                              result_onnx.columns[col_tuples:],
                              result_ort.columns[col_tuples:]))

        if not col_tuples:
            raise RuntimeError("ERROR: no columns specified for comparison of results.")

    for col_tuple in col_tuples:
        try:
<<<<<<< HEAD
            col_expected = result_expected.loc[:, col_pair[0]]
            col_onnx = result_onnx.loc[:, col_pair[1]]
=======
            col_expected = result_expected.loc[:, col_tuple[0]]
            col_onnx = result_onnx.loc[:, col_tuple[1]]
            col_ort = result_ort.loc[:, col_tuple[2]]
>>>>>>> d5fcf320

            if isinstance(col_expected.dtype, pd.api.types.CategoricalDtype):
                # ONNX does not export categorical columns so convert categorical
                # columns received from ML.Net back to the original values before
                # the comparison.
                col_expected = col_expected.astype(col_expected.dtype.categories.dtype)
<<<<<<< HEAD
                
            pd.testing.assert_series_equal(col_expected,
                                           col_onnx,
                                           check_names=False,
                                           check_exact=False,
                                           check_dtype=True,
                                           check_less_precise=True)
=======

            check_kwargs = {
                'check_names': False,
                'check_exact': False,
                'check_dtype': True,
                'check_less_precise': True
            }

            pd.testing.assert_series_equal(col_expected, col_onnx, **check_kwargs)
            pd.testing.assert_series_equal(col_expected, col_ort, **check_kwargs)

>>>>>>> d5fcf320
        except Exception as e:
            print(e)
            raise RuntimeError("ERROR: OnnxRunner result does not match expected result.")

    return True


def test_export_to_onnx(estimator, class_name):
    """
    Fit and test an estimator and determine
    if it supports exporting to the ONNX format.
    """
    onnx_path = get_tmp_file('.onnx')
    onnx_json_path = get_tmp_file('.onnx.json')

    output = None
    exported = False
    export_valid = False

    try:
        dataset = DATASETS.get(class_name, iris_df)
        estimator.fit(dataset)

        onnx_version = 'Experimental' if class_name in REQUIRES_EXPERIMENTAL \
                       else 'Stable'

        with CaptureOutputContext() as output:
            estimator.export_to_onnx(onnx_path,
                                     'com.microsoft.ml',
                                     dst_json=onnx_json_path,
                                     onnx_version=onnx_version)
    except Exception as e:
        print(e)

    onnx_file_size = get_file_size(onnx_path)
    onnx_json_file_size = get_file_size(onnx_json_path)

    if (output and
        (onnx_file_size != 0) and
        (onnx_json_file_size != 0) and
        (not 'cannot save itself as ONNX' in output.stdout) and
        (not 'Warning: We do not know how to save the predictor as ONNX' in output.stdout)):

        exported = True

        print('ONNX model path:', onnx_path)

        if SHOW_ONNX_JSON:
            with open(onnx_json_path) as f:
                print(json.dumps(json.load(f), indent=4))

        # Verify that the output of the exported onnx graph
        # produces the same results as the standard estimators.
        if isinstance(estimator, BasePredictor):
            result_expected = estimator.predict(dataset)
        else:
            result_expected = estimator.transform(dataset)

        if isinstance(result_expected, pd.Series):
            result_expected = pd.DataFrame(result_expected)

        try:
            onnxrunner = OnnxRunner(model_file=onnx_path)
            result_onnx = onnxrunner.fit_transform(dataset)
            df_tool = DFT(onnx_path)
            result_ort = df_tool.execute(dataset, [])

            df_tool = DFT(onnx_path)
            result_ort = df_tool.execute(dataset, [])

            if SHOW_TRANSFORMED_RESULTS:
                print_results(result_expected, result_onnx, result_ort)

            export_valid = validate_results(class_name,
                                            result_expected,
                                            result_onnx,
                                            result_ort)
        except Exception as e:
            print(e)

    os.remove(onnx_path)
    os.remove(onnx_json_path)
    return {'exported': exported, 'export_valid': export_valid}


manifest_diff = os.path.join(script_dir, '..', 'tools', 'manifest_diff.json')
entry_points = load_json(manifest_diff)['EntryPoints']
entry_points.extend([
    {'NewName': 'OneVsRestClassifier(AveragedPerceptronBinaryClassifier)'},
    {'NewName': 'OneVsRestClassifier(LinearSvmBinaryClassifier)'}
])
entry_points = sorted(entry_points, key=lambda ep: ep['NewName'])

exportable_estimators = set()
exportable_experimental_estimators = set()
unexportable_estimators = set()
runable_estimators = set()

for entry_point in entry_points:
    class_name = entry_point['NewName']

#    if not class_name in ['Handler']:
#        continue

    print('\n===========> %s' % class_name)

    if class_name in SKIP:
        print("skipped")
        continue

    if class_name in INSTANCES:
        estimator = INSTANCES[class_name]
    else:
        mod = __import__('nimbusml.' + entry_point['Module'],
                         fromlist=[str(class_name)])

        the_class = getattr(mod, class_name)
        estimator = the_class()

    result = test_export_to_onnx(estimator, class_name)

    if result['exported']:
        if class_name in REQUIRES_EXPERIMENTAL:
            exportable_experimental_estimators.add(class_name)
        else:
            exportable_estimators.add(class_name)

        print('Estimator successfully exported to ONNX.')

    else:
        unexportable_estimators.add(class_name)
        print('Estimator could NOT be exported to ONNX.')

    if result['export_valid']:
        runable_estimators.add(class_name)
        print('Exported ONNX model successfully transformed with OnnxRunner.')

print('\n=====================')
print('SUMMARY')
print('=====================')

print('\nThe following estimators were skipped: ')
pprint.pprint(sorted(SKIP))

print('\nThe following estimators were successfully exported to ONNX:')
pprint.pprint(sorted(exportable_estimators))

if exportable_experimental_estimators:
    print('\nThe following estimators were successfully exported to experimental ONNX: ')
    pprint.pprint(sorted(exportable_experimental_estimators))

print('\nThe following estimators could not be exported to ONNX: ')
pprint.pprint(sorted(unexportable_estimators))

failed_exports = SUPPORTED_ESTIMATORS.difference(exportable_estimators) \
                                     .difference(exportable_experimental_estimators)
print("\nThe following estimators failed exporting to ONNX:")
pprint.pprint(sorted(failed_exports))

failed_e2e_estimators = exportable_estimators.union(exportable_experimental_estimators) \
                                             .difference(runable_estimators)
print("\nThe following tests exported to ONNX but failed the end to end test:")
pprint.pprint(sorted(failed_e2e_estimators))

print('\nThe following estimators successfully completed the end to end test: ')
pprint.pprint(sorted(runable_estimators))
print()

if len(failed_exports) + len(failed_e2e_estimators) > 0:
    raise RuntimeError("ONNX export checks failed")
<|MERGE_RESOLUTION|>--- conflicted
+++ resolved
@@ -497,29 +497,15 @@
 
     for col_tuple in col_tuples:
         try:
-<<<<<<< HEAD
-            col_expected = result_expected.loc[:, col_pair[0]]
-            col_onnx = result_onnx.loc[:, col_pair[1]]
-=======
             col_expected = result_expected.loc[:, col_tuple[0]]
             col_onnx = result_onnx.loc[:, col_tuple[1]]
             col_ort = result_ort.loc[:, col_tuple[2]]
->>>>>>> d5fcf320
 
             if isinstance(col_expected.dtype, pd.api.types.CategoricalDtype):
                 # ONNX does not export categorical columns so convert categorical
                 # columns received from ML.Net back to the original values before
                 # the comparison.
                 col_expected = col_expected.astype(col_expected.dtype.categories.dtype)
-<<<<<<< HEAD
-                
-            pd.testing.assert_series_equal(col_expected,
-                                           col_onnx,
-                                           check_names=False,
-                                           check_exact=False,
-                                           check_dtype=True,
-                                           check_less_precise=True)
-=======
 
             check_kwargs = {
                 'check_names': False,
@@ -531,7 +517,6 @@
             pd.testing.assert_series_equal(col_expected, col_onnx, **check_kwargs)
             pd.testing.assert_series_equal(col_expected, col_ort, **check_kwargs)
 
->>>>>>> d5fcf320
         except Exception as e:
             print(e)
             raise RuntimeError("ERROR: OnnxRunner result does not match expected result.")
