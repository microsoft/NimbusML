--- conflicted
+++ resolved
@@ -45,11 +45,6 @@
                                  SsaForecaster)
 from data_frame_tool import DataFrameTool as DFT
 
-<<<<<<< HEAD
-from data_frame_tool import DataFrameTool as DFT
-
-=======
->>>>>>> 1f4229f3
 SHOW_ONNX_JSON = False
 SHOW_TRANSFORMED_RESULTS = True
 SHOW_FULL_PANDAS_OUTPUT = False
@@ -584,12 +579,6 @@
         try:
             onnxrunner = OnnxRunner(model_file=onnx_path)
             result_onnx = onnxrunner.fit_transform(dataset)
-<<<<<<< HEAD
-            df_tool = DFT(onnx_path)
-            result_ort = df_tool.execute(dataset, [])
-
-=======
->>>>>>> 1f4229f3
             df_tool = DFT(onnx_path)
             result_ort = df_tool.execute(dataset, [])
 
