{
  "GlobalChanges": {
    "Inputs": [
      {
        "Name": "Acceleration",
        "Desc": "Specifies the type of hardware acceleration to use. Possible values are ``sse_math``, ``avx_math``, ``mkl_math``, ``clr_math`` and ``gpu_math``. To use GPU acceleration, download NVidia CUDA toolkit 6.5 and NVidia cuDNN v2 and copy all DLL files to the ``mxLibs`` directory of the microsoft_scikit package"
      },
      {
        "Name": "BaggingTrainFraction",
        "NewName": "ExampleFraction"
      },
      {
        "Name": "Calibrator",
        "Hidden": true
      },
      {
        "Name": "MaxCalibrationExamples",
        "Hidden": true
      },
      {
        "Name": "Data",
        "Hidden": true
      },
      {
        "Name": "DefaultHiddenNodes",
        "NewName": "NumHiddenNodes"
      },
      {
        "Name": "DenseOptimizer",
        "Desc": "If ``True``, forces densification of the internal optimization vectors. If ``False``, enables the logistic regression optimizer use sparse or dense internal states as it finds appropriate. Setting ``denseOptimizer`` to ``True`` requires the internal optimizer to use a dense internal state, which may help alleviate load on the garbage collector for some varieties of larger problems."
      },
      {
        "Name": "DistribTrainer",
        "Hidden": true
      },
      {
        "Name": "EnforceNonNegativity",
        "Desc": "Enforce non-negative weights. This flag, however, does not put any constraint on the bias term; that is, the bias term can be still a negtaive number."
      },
      {
        "Name": "FeatureFirstUsePenalty",
        "NewName": "FirstUsePenalty",
        "Desc": "The feature first use penalty coefficient. This is a form of regularization that incurs a penalty for using a new feature when creating the tree. Increase this value to create trees that don't use many features."
      },
      {
        "Name": "GainConfidenceLevel",
        "NewName": "GainConfLevel"
      },
      {
        "Name": "InitialWeightsDiameter",
        "Desc": "Sets the initial weights diameter that specifies the range from which values are drawn for the initial weights. These weights are initialized randomly from within this range. For example, if the diameter is specified to be ``d``, then the weights are uniformly distributed between ``-d/2`` and ``d/2``. The default value is ``0``, which specifies that all the  weights are set to zero."
      },
      {
        "Name": "L2Const",
        "NewName": "L2Weight"
      },
      {
        "Name": "LearningRate",
        "Desc": "Determines the size of the step taken in the direction of the gradient in each step of the learning process.  This determines how fast or slow the learner converges on the optimal solution. If the step size is too big, you might overshoot the optimal solution.  If the step size is too small, training takes longer to converge to the best solution."
      },
      {
        "Name": "LossFunction",
        "NewName": "Loss"
      },
      {
        "Name": "MaxBins",
        "NewName": "NumBins"
      },
      {
        "Name": "HistorySize",
        "Desc": "Memory size for L-BFGS. Lower=faster, less accurate. The technique used for optimization here is L-BFGS, which uses only a limited amount of memory to compute the next step direction. This parameter indicates the number of past positions and gradients to store for the computation of the next step. Must be greater than or equal to ``1``"
      },
      {
        "Name": "MemorySize",
        "Desc": "Memory size for L-BFGS. Lower=faster, less accurate. The technique used for optimization here is L-BFGS, which uses only a limited amount of memory to compute the next step direction. This parameter indicates the number of past positions and gradients to store for the computation of the next step. Must be greater than or equal to ``1``"
      },
      {
        "Name": "MinimumExampleCountPerLeaf",
        "Desc": "Minimum number of training instances required to form a leaf. That is, the minimal number of documents allowed in a leaf of regression tree, out of the sub-sampled data. A 'split' means that features in each level of the tree (node) are randomly divided."
      },
      {
        "Name": "NormalizeFeatures",
        "NewName": "Normalize",
        "Desc": "If ``Auto``, the choice to normalize depends on the preference declared by the algorithm. This is the default choice. If ``No``, no normalization is performed. If ``Yes``, normalization always performed. If ``Warn``, if normalization is needed by the algorithm, a warning message is displayed but normalization is not performed. If normalization is performed, a ``MaxMin`` normalizer is used. This normalizer preserves sparsity by mapping zero to zero."
      },
      {
        "Name": "NumberOfLeaves",
        "Desc": "The maximum number of leaves (terminal nodes) that can be created in any tree. Higher values potentially increase the size of the tree and get better precision, but risk overfitting and requiring longer training times."
      },
      {
        "Name": "NumThreads",
        "NewName": "NumberOfThreads"
      },
      {
        "Name": "NumberOfTrees",
        "Desc": "Specifies the total number of decision trees to create in the ensemble. By creating more decision trees, you can potentially get better coverage, but the training time increases."
      },
      {
        "Name": "OptimizationAlgorithm",
        "NewName": "Optimizer",
        "Desc": "Default is ``sgd``. Choices are :py:func:`sgd_optimizer <nimbusml.sgd_optimizer>`, :py:func:`adadelta_optimizer <nimbusml.adadelta_optimizer>`"
      },
      {
        "Name": "PrintTestGraph",
        "Hidden": true
      },
      {
        "Name": "PrintTrainValidGraph",
        "Hidden": true
      },
      {
        "Name": "RngSeed",
        "NewName": "random_state"
      },
      {
        "Name": "Seed",
        "NewName": "random_state"
      },
      {
        "Name": "SgdInitializationTolerance",
        "NewName": "SgdInitTol"
      },
      {
        "Name": "ShowTrainingStats",
        "Hidden": true
      },
      {
        "Name": "TrainingData",
        "Hidden": true
      },
      {
        "Name": "FeatureColumnName",
        "Hidden": true
      },
      {
        "Name": "LabelColumnName",
        "Hidden": true
      },
      {
        "Name": "ExampleWeightColumnName",
        "Hidden": true
      },
      {
        "Name": "RowGroupColumnName",
        "Hidden": true
      },
      {
        "Name": "Input",
        "Hidden": true
      },
      {
        "Name": "Output",
        "Hidden": true
      },
      {
        "Name": "Name",
        "Hidden": true
      },
      {
        "Name": "Source",
        "Hidden": true
      }
    ]
  },
  "HiddenEntryPoints": [
    "AffinityCalc.Calculate",
    "CVSplit.Split",
    "CntkScoring.Score",
    "CntkScoring.Score",
    "CntkTrainer.TrainBinary",
    "CntkTrainer.TrainMultiClass",
    "Commands.CrossValidateBinary",
    "Commands.ExtractSweepResult",
    "Commands.TrainTest",
    "Commands.TrainTestBinary",
    "Common.MakeArrayIDataView",
    "Common.MakeArrayIPredictorModel",
    "CountTable.Create",
    "Dssm.Trigram",
    "EnsembleCreator.CreateAnomalyPipelineEnsemble",
    "EnsembleCreator.CreateBinaryEnsemble",
    "EnsembleCreator.CreateBinaryPipelineEnsemble",
    "EnsembleCreator.CreateMultiClassPipelineEnsemble",
    "EnsembleCreator.CreateRegressionEnsemble",
    "EnsembleCreator.CreateRegressionPipelineEnsemble",
    "Evaluate.AnomalyDetection",
    "Evaluate.Binary",
    "Evaluate.Clustering",
    "Evaluate.MultiClass",
    "Evaluate.MultiOutputRegression",
    "Evaluate.QuantileRegression",
    "Evaluate.Ranking",
    "Evaluate.Regression",
    "FastTree.TrainRanking",
    "FeatureCombiner.PrepareClassificationLabel",
    "FeatureCombiner.PrepareFeatures",
    "FeatureCombiner.PrepareRegressionLabel",
    "HashJoin.Apply",
    "ImportTextData.ImportText",
    "LbfgsHiddenMarkovModel.TrainSequenceClassification",
    "MmlSummary.BinaryLinearPredictor",
    "ModelOperations.Apply",
    "ModelOperations.CombineModels",
    "ModelOperations.CombineTransformModels",
    "ModelOperations.CombineTwoModels",
    "NAHandling.Drop",
    "NAHandling.Replace",
    "NeuralNetwork.TrainBinary",
    "NeuralNetwork.TrainMultiClass",
    "NeuralNetwork.TrainMultiRegression",
    "NeuralNetwork.TrainRegression",
    "NopTransform.Nop",
    "PipelineEnsemble.Summarize",
    "Sar.TrainRecommendation",
    "SchemaManipulation.MakeOptional",
    "ScoreModel.MakeScoringTransform",
    "ScoreModel.RenameBinaryPredictionScoreColumns",
    "ScoreModel.Score",
    "ScoreModel.SelectColumns",
    "SelectRows.SkipTakeFilter",
    "SummarizePredictor.Summarize",
    "TextAnalytics.ExtractKeyPhrases",
    "TextAnalytics.Lemmatize",
    "XGBoost.TrainBinary",
    "XGBoost.TrainMultiClass",
    "XGBoost.TrainRanking",
    "XGBoost.TrainRegression"
  ],
  "EntryPoints": [
    {
      "Name": "Trainers.AveragedPerceptronBinaryClassifier",
      "NewName": "AveragedPerceptronBinaryClassifier",
      "Module": "linear_model",
      "Type": "Classifier",
      "Predict_Proba" : true,
      "Decision_Function" : true
    },
    {
      "Name": "Trainers.LinearSvmBinaryClassifier",
      "NewName": "LinearSvmBinaryClassifier",
      "Module": "linear_model",
      "Type": "Classifier",
      "Predict_Proba" : true,
<<<<<<< HEAD
      "Decision_Function" : true
=======
      "Decision_Function" : true,
	  "Inputs": [
	    {
		  "Name": "Lambda",
		  "NewName": "l2_regularization",
		  "Desc": "L2 regularization weight. It also controls the learning rate, with the learning rate being inversely proportional to it."
		}
	  ]
>>>>>>> 15eddb43
    },
    {
      "Name": "Trainers.EnsembleClassification",
      "NewName": "EnsembleClassifier",
      "Module": "ensemble",
      "Type": "Classifier",
      "Predict_Proba" : true,
      "Decision_Function" : true
    },
    {
      "Name": "Trainers.EnsembleRegression",
      "NewName": "EnsembleRegressor",
      "Module": "ensemble",
      "Type": "Regressor"
    },
    {
      "Name": "Transforms.ApproximateBootstrapSampler",
      "NewName": "BootstrapSampler",
      "Module": "preprocessing.filter",
      "Type": "Transform"
    },
    {
      "Name": "Transforms.CategoricalOneHotVectorizer",
      "NewName": "OneHotVectorizer",
      "Module": "feature_extraction.categorical",
      "Type": "Transform"
    },
    {
      "Name": "Transforms.CategoricalHashOneHotVectorizer",
      "NewName": "OneHotHashVectorizer",
      "Module": "feature_extraction.categorical",
      "Type": "Transform"
    },
    {
      "Name": "Transforms.KeyToTextConverter",
      "NewName": "FromKey",
      "Module": "preprocessing",
      "Type": "Transform"
    },
    {
      "Name": "Transforms.TextToKeyConverter",
      "NewName": "ToKey",
      "Module": "preprocessing",
      "Type": "Transform"
    },
    {
      "Name": "Transforms.TensorFlowScorer",
      "NewName": "TensorFlowScorer",
      "Module": "preprocessing",
      "Type": "Transform",
      "Inputs": [
        {
          "Name": "InputColumns",
          "Default": null
        },
        {
          "Name": "OutputColumns",
          "Default": null
        }
      ]
    },
    {
      "Name": "Models.OneVersusAll",
      "NewName": "OneVsRestClassifier",
      "Module": "multiclass",
      "Type": "Classifier",
      "Predict_Proba" : true,
      "Decision_Function" : true,
      "Inputs": [
        {
          "Name": "Nodes",
          "NewName": "Classifier"
        }
      ]
    },
    {
      "Name": "Models.DatasetTransformer",
      "NewName": "DatasetTransformer",
      "Module": "preprocessing",
      "Type": "Transform"
    },
    {
      "Name": "Trainers.FieldAwareFactorizationMachineBinaryClassifier",
      "NewName": "FactorizationMachineBinaryClassifier",
      "Module": "decomposition",
      "Type": "Classifier",
      "Predict_Proba": true,
      "Decision_Function": true,
      "Inputs": [
        {
          "Name": "NormalizeFeatures",
          "Desc": "Whether to normalize the input vectors so that the concatenation of all fields' feature vectors is unit-length"
        }
      ]
    },
    {
      "Name": "Trainers.FastForestBinaryClassifier",
      "NewName": "FastForestBinaryClassifier",
      "Module": "ensemble",
      "Type": "Classifier",
      "Predict_Proba" : true,
      "Decision_Function" : true
    },
    {
      "Name": "Trainers.FastForestRegressor",
      "NewName": "FastForestRegressor",
      "Module": "ensemble",
      "Type": "Regressor"
    },
    {
      "Name": "Trainers.FastTreeBinaryClassifier",
      "NewName": "FastTreesBinaryClassifier",
      "Module": "ensemble",
      "Type": "Classifier",
      "Predict_Proba" : true,
      "Decision_Function" : true,
      "Inputs": [{
        "Name": "BestStepRankingRegressionTrees",
        "NewName": "best_step_trees"
      }
      ]
    },
    {
      "Name": "Trainers.FastTreeRegressor",
      "NewName": "FastTreesRegressor",
      "Module": "ensemble",
      "Type": "Regressor",
      "Inputs": [{
        "Name": "BestStepRankingRegressionTrees",
        "NewName": "best_step_trees"
      }
      ]
    },
    {
      "Name": "Trainers.GeneralizedAdditiveModelBinaryClassifier",
      "NewName": "GamBinaryClassifier",
      "Module": "ensemble",
      "Type": "Classifier",
      "Predict_Proba" : true,
      "Decision_Function" : true,
      "Inputs": [
        {
          "Name": "MaximumTreeOutput",
          "Default": "float('inf')"
        }
      ]
    },
    {
      "Name": "Trainers.GeneralizedAdditiveModelRegressor",
      "NewName": "GamRegressor",
      "Module": "ensemble",
      "Type": "Regressor",
      "Inputs": [
        {
          "Name": "MaximumTreeOutput",
          "Default": "float('inf')"
        }
      ]
    },
    {
      "Name": "Transforms.ImagePixelExtractor",
      "NewName": "PixelExtractor",
      "Module": "feature_extraction.image",
      "Type": "Transform"
    },
    {
      "Name": "Transforms.ImageLoader",
      "NewName": "Loader",
      "Module": "feature_extraction.image",
      "Type": "Transform"
    },
    {
      "Name": "Transforms.ImageResizer",
      "NewName": "Resizer",
      "Module": "feature_extraction.image",
      "Type": "Transform"
    },
    {
      "Name": "Trainers.KMeansPlusPlusClusterer",
      "NewName": "KMeansPlusPlus",
      "Module": "cluster",
      "Type": "Clusterer",
      "Inputs": [{
        "Name": "K",
        "NewName": "n_clusters"
      }
      ]
    },
    {
      "Name": "Trainers.LightGbmBinaryClassifier",
      "NewName": "LightGbmBinaryClassifier",
      "Module": "ensemble",
      "Type": "Classifier",
      "Predict_Proba" : true,
      "Decision_Function" : true
    },
    {
      "Name": "Trainers.LightGbmClassifier",
      "NewName": "LightGbmClassifier",
      "Module": "ensemble",
      "Type": "Classifier",
      "Predict_Proba": true,
      "Decision_Function": true
    },
    {
      "Name": "Trainers.LightGbmRegressor",
      "NewName": "LightGbmRegressor",
      "Module": "ensemble",
      "Type": "Regressor"
    },
    {
      "Name": "Trainers.LightGbmRanker",
      "NewName": "LightGbmRanker",
      "Module": "ensemble",
      "Type": "Ranker"
    },
    {
      "Name": "Trainers.LogisticRegressionBinaryClassifier",
      "NewName": "LogisticRegressionBinaryClassifier",
      "Module": "linear_model",
      "Type": "Classifier",
      "Predict_Proba" : true,
      "Decision_Function" : true
    },
    {
      "Name": "Trainers.LogisticRegressionClassifier",
      "NewName": "LogisticRegressionClassifier",
      "Module": "linear_model",
      "Type": "Classifier",
      "Predict_Proba" : true,
      "Decision_Function" : false
    },
    {
      "Name": "Transforms.GlobalContrastNormalizer",
      "NewName": "GlobalContrastRowScaler",
      "Module": "preprocessing.normalization",
      "Type": "Transform"
    },
    {
      "Name": "Transforms.LpNormalizer",
      "NewName": "LpScaler",
      "Module": "preprocessing.normalization",
      "Type": "Transform"
    },
    {
      "Name": "Transforms.MissingValuesRowDropper",
      "NewName": "Filter",
      "Module": "preprocessing.missing_values",
      "Type": "Transform"
    },
    {
      "Name": "Transforms.MissingValueHandler",
      "NewName": "Handler",
      "Module": "preprocessing.missing_values",
      "Type": "Transform",
      "Inputs":[
        {
          "Name": "ReplaceWith",
          "Default": "DefaultValue"
        }
      ]
    },
    {
      "Name": "Transforms.MissingValueIndicator",
      "NewName": "Indicator",
      "Module": "preprocessing.missing_values",
      "Type": "Transform"
    },
    {
      "Name": "Trainers.NaiveBayesClassifier",
      "NewName": "NaiveBayesClassifier",
      "Module": "naive_bayes",
      "Type": "Classifier",
      "Predict_Proba" : false,
      "Decision_Function" : true
    },
    {
      "Name": "Transforms.BinNormalizer",
      "NewName": "Binner",
      "Module": "preprocessing.normalization",
      "Type": "Transform"
    },
    {
      "Name": "Transforms.LogMeanVarianceNormalizer",
      "NewName": "LogMeanVarianceScaler",
      "Module": "preprocessing.normalization",
      "Type": "Transform"
    },
    {
      "Name": "Transforms.MeanVarianceNormalizer",
      "NewName": "MeanVarianceScaler",
      "Module": "preprocessing.normalization",
      "Type": "Transform"
    },
    {
      "Name": "Transforms.MinMaxNormalizer",
      "NewName": "MinMaxScaler",
      "Module": "preprocessing.normalization",
      "Type": "Transform"
    },
    {
      "Name": "Trainers.OrdinaryLeastSquaresRegressor",
      "NewName": "OrdinaryLeastSquaresRegressor",
      "Module": "linear_model",
      "Type": "Regressor"
    },
    {
      "Name": "Trainers.OnlineGradientDescentRegressor",
      "NewName": "OnlineGradientDescentRegressor",
      "Module": "linear_model",
      "Type": "Regressor",
      "Inputs": [
          {
            # Move this snippet to docs/docstrings when this learner gets its custom documentation
            "Name": "LossFunction",
            "Desc": "The default is :py:class:`'hinge' <nimbusml.loss.Hinge>`. Other choices are :py:class:`'exp' <nimbusml.loss.Exp>`, :py:class:`'log' <nimbusml.loss.Log>`, :py:class:`'smoothed_hinge' <nimbusml.loss.SmoothedHinge>`. For more information, please see :py:class:`'loss' <nimbusml.loss>`."
          }
      ]   
    },
    {
      "Name": "Transforms.PcaCalculator",
      "NewName": "PcaTransformer",
      "Module": "decomposition",
      "Type": "Transform"
    },
    {
      "Name": "Trainers.PcaAnomalyDetector",
      "NewName": "PcaAnomalyDetector",
      "Module": "decomposition",
      "Type": "Anomaly"
    },
    {
      "Name": "TimeSeriesProcessingEntryPoints.IidSpikeDetector",
      "NewName": "IidSpikeDetector",
      "Module": "timeseries",
      "Type": "Transform"
    },
    {
      "Name": "TimeSeriesProcessingEntryPoints.IidChangePointDetector",
      "NewName": "IidChangePointDetector",
      "Module": "timeseries",
      "Type": "Transform"
    },
    {
      "Name": "TimeSeriesProcessingEntryPoints.SsaSpikeDetector",
      "NewName": "SsaSpikeDetector",
      "Module": "timeseries",
      "Type": "Transform"
    },
    {
      "Name": "TimeSeriesProcessingEntryPoints.SsaChangePointDetector",
      "NewName": "SsaChangePointDetector",
      "Module": "timeseries",
      "Type": "Transform"
    },
    {
      "Name": "TimeSeriesProcessingEntryPoints.SsaForecasting",
      "NewName": "SsaForecaster",
      "Module": "timeseries",
      "Type": "Transform"
    },
    {
      "Name": "Trainers.PoissonRegressor",
      "NewName": "PoissonRegressionRegressor",
      "Module": "linear_model",
      "Type": "Regressor"
    },
    {
      "Name": "Transforms.ColumnConcatenator",
      "NewName": "ColumnConcatenator",
      "Module": "preprocessing.schema",
      "Type": "Transform"
    },
    {
      "Name": "Transforms.ColumnCopier",
      "NewName": "ColumnDuplicator",
      "Module": "preprocessing.schema",
      "Type": "Transform"
    },
    {
      "Name": "Transforms.ColumnSelector",
      "NewName": "ColumnSelector",
      "Module": "preprocessing.schema",
      "Type": "Transform"
    },
    {
      "Name": "Trainers.StochasticDualCoordinateAscentBinaryClassifier",
      "NewName": "FastLinearBinaryClassifier",
      "Module": "linear_model",
      "Type": "Classifier",
      "Predict_Proba" : true,
      "Decision_Function" : true
    },
    {
      "Name": "Trainers.StochasticDualCoordinateAscentClassifier",
      "NewName": "FastLinearClassifier",
      "Module": "linear_model",
      "Type": "Classifier",
      "Predict_Proba" : true,
      "Decision_Function" : true,
      "Inputs": [
          {
            # Move this snippet to docs/docstrings when this learner gets its custom documentation
            "Name": "LossFunction",
            "Desc": "The default is :py:class:`'squared' <nimbusml.loss.Squared>`. Other choices are :py:class:`'poisson' <nimbusml.loss.Poisson>` and :py:class:`'tweedie' <nimbusml.loss.Tweedie>`. For more information, please see :py:class:`'loss' <nimbusml.loss>`."
          }
      ]
    },
    {
      "Name": "Trainers.StochasticDualCoordinateAscentRegressor",
      "NewName": "FastLinearRegressor",
      "Module": "linear_model",
      "Type": "Regressor"
    },
    {
      "Name": "Transforms.FeatureSelectorByCount",
      "NewName": "CountSelector",
      "Module": "feature_selection",
      "Type": "Transform"
    },
    {
      "Name": "Transforms.FeatureSelectorByMutualInformation",
      "NewName": "MutualInformationSelector",
      "Module": "feature_selection",
      "Type": "Transform"
    },
    {
      "Name": "Transforms.RowRangeFilter",
      "NewName": "RangeFilter",
      "Module": "preprocessing.filter",
      "Type": "Transform",
      "Inputs": [
        {
          "Name": "Min",
          "Default": -1
        }
      ]
    },
    {
      "Name": "Transforms.RowSkipFilter",
      "NewName": "SkipFilter",
      "Module": "preprocessing.filter",
      "Type": "Transform"
    },
    {
      "Name": "Transforms.RowTakeFilter",
      "NewName": "TakeFilter",
      "Module": "preprocessing.filter",
      "Type": "Transform"
    },
    {
      "Name": "Trainers.StochasticGradientDescentBinaryClassifier",
      "NewName": "SgdBinaryClassifier",
      "Module": "linear_model",
      "Type": "Classifier",
      "Predict_Proba" : true,
      "Decision_Function" : true
    },
    {
      "Name": "Trainers.SymSgdBinaryClassifier",
      "NewName": "SymSgdBinaryClassifier",
      "Module": "linear_model",
      "Type": "Classifier",
      "Predict_Proba" : true,
      "Decision_Function" : true
    },
    {
      "Name": "Transforms.SentimentAnalyzer",
      "NewName": "Sentiment",
      "Module": "feature_extraction.text",
      "Type": "Transform",
      "Inputs": [
        {
          "Name": "Source",
          "NewName": "Column"
        }
      ]
    },
    {
      "Name": "Transforms.CharacterTokenizer",
      "NewName": "CharTokenizer",
      "Module": "preprocessing.text",
      "Type": "Transform"
    },
    {
      "Name": "Transforms.WordTokenizer",
      "NewName": "WordTokenizer",
      "Module": "preprocessing.text",
      "Type": "Transform"
    },
    {
      "Name": "Transforms.LightLda",
      "NewName": "LightLda",
      "Module": "feature_extraction.text",
      "Type": "Transform"
    },
    {
      "Name": "Transforms.TextFeaturizer",
      "NewName": "NGramFeaturizer",
      "Module": "feature_extraction.text",
      "Type": "Transform"
    },
    {
      "Name": "Transforms.WordEmbeddings",
      "NewName": "WordEmbedding",
      "Module": "feature_extraction.text",
      "Type": "Transform"
    },
    {
      "Name": "Transforms.TreeLeafFeaturizer",
      "NewName": "TreeFeaturizer",
      "Module": "feature_extraction",
      "Type": "Transform"
    },
    {
      "Name": "Trainers.FastTreeTweedieRegressor",
      "NewName": "FastTreesTweedieRegressor",
      "Module": "ensemble",
      "Type": "Regressor",
      "Inputs": [{
        "Name": "BestStepRankingRegressionTrees",
        "NewName": "best_step_trees"
      }
      ]
    },
    {
      "Name": "Transforms.ColumnTypeConverter",
      "NewName": "TypeConverter",
      "Module": "preprocessing.schema",
      "Type": "Transform"
    }
  ],
  "Components": [
    {
      "Kind": "ClassificationLossFunction"
    },  
    {
      "Kind": "RegressionLossFunction"
    },
    {
      "Kind": "SDCAClassificationLossFunction"
    },
    {
      "Kind": "SDCARegressionLossFunction"
    },
    {
      "Kind": "BoosterParameterFunction",
      "Components": [
        {
          "Name": "dart",
          "NewName": "Dart",
          "Module": "ensemble.booster",
          "Type": "Component"
        },
        {
          "Name": "gbdt",
          "NewName": "Gbdt",
          "Module": "ensemble.booster",
          "Type": "Component"
        },
        {
          "Name": "goss",
          "NewName": "Goss",
          "Module": "ensemble.booster",
          "Type": "Component"
        }
      ]
    },
    {
      "Kind": "EnsembleSubsetSelector",
      "Components": [
        {
          "Name": "AllInstanceSelector",
          "NewName": "AllInstanceSelector",
          "Desc": "Selects all rows for each trainer in the ensemble",
          "Module": "ensemble.subset_selector",
          "Type": "Component"
        },
        {
          "Name": "BootstrapSelector",
          "NewName": "BootstrapSelector",
          "Desc": "Selects a bootstrapped sample of the rows for each trainer in the ensemble",
          "Module": "ensemble.subset_selector",
          "Type": "Component"
        },
        {
          "Name": "RandomPartitionSelector",
          "NewName": "RandomPartitionSelector",
          "Desc": "Randomly partitions the rows for each trainer in the ensemble",
          "Module": "ensemble.subset_selector",
          "Type": "Component"
        }
      ]
    },
    {
      "Kind": "EnsembleFeatureSelector",
      "Components": [
        {
          "Name": "AllFeatureSelector",
          "NewName": "AllFeatureSelector",
          "Desc": "Selects all features for each trainer in the ensemble",
          "Module": "ensemble.feature_selector",
          "Type": "Component"
        },
        {
          "Name": "RandomFeatureSelector",
          "NewName": "RandomFeatureSelector",
          "Desc": "Selects a random subset of features for each trainer in the ensemble",
          "Module": "ensemble.feature_selector",
          "Type": "Component"
        }
      ]
    },
    {
      "Kind": "EnsembleMulticlassOutputCombiner",
      "Components": [
        {
          "Name": "MultiAverage",
          "NewName": "ClassifierAverage",
          "Desc": "Computes the average of the outputs of the trained models",
          "Module": "ensemble.output_combiner",
          "Type": "Component"
        },
        {
          "Name": "MultiMedian",
          "NewName": "ClassifierMedian",
          "Desc": "Computes the median of the outputs of the trained models",
          "Module": "ensemble.output_combiner",
          "Type": "Component"
        },
        {
          "Name": "MultiStacking",
          "NewName": "ClassifierStacking",
          "Desc": "Computes the output by training a model on a training set where each instance is a vector containing the outputs of the different models on a training instance, and the instance's label",
          "Module": "ensemble.output_combiner",
          "Type": "Component"
        },
        {
          "Name": "MultiVoting",
          "NewName": "ClassifierVoting",
          "Desc": "Computes the fraction of positive predictions for each class from all the trained models, and outputs the class with the largest number",
          "Module": "ensemble.output_combiner",
          "Type": "Component"
        },
        {
          "Name": "MultiWeightedAverage",
          "NewName": "ClassifierWeightedAverage",
          "Desc": "Computes the weighted average of the outputs of the trained models",
          "Module": "ensemble.output_combiner",
          "Type": "Component"
        }
      ]
    },
    {
      "Kind": "EnsembleRegressionOutputCombiner",
      "Components": [
        {
          "Name": "Average",
          "NewName": "RegressorAverage",
          "Desc": "Computes the average of the outputs of the trained models",
          "Module": "ensemble.output_combiner",
          "Type": "Component"
        },
        {
          "Name": "Median",
          "NewName": "RegressorMedian",
          "Desc": "Computes the median of the outputs of the trained models",
          "Module": "ensemble.output_combiner",
          "Type": "Component"
        },
        {
          "Name": "RegressionStacking",
          "NewName": "RegressorStacking",
          "Desc": "Computes the output by training a model on a training set where each instance is a vector containing the outputs of the different models on a training instance, and the instance's label",
          "Module": "ensemble.output_combiner",
          "Type": "Component"
        }
      ]
    },
    {
      "Kind": "EnsembleMulticlassSubModelSelector",
      "Components": [
        {
          "Name": "AllSelectorMultiClass",
          "NewName": "ClassifierAllSelector",
          "Desc": "Combines all the models to create the output. This is the default submodel selector.",
          "Module": "ensemble.sub_model_selector",
          "Type": "Component"
        },
        {
          "Name": "BestDiverseSelectorMultiClass",
          "NewName": "ClassifierBestDiverseSelector",
          "Desc": "Combines the models whose predictions are as diverse as possible.",
          "Module": "ensemble.sub_model_selector",
          "Type": "Component"
        },
        {
          "Name": "BestPerformanceSelectorMultiClass",
          "NewName": "ClassifierBestPerformanceSelector",
          "Desc": "Combines only the models with the best performance.",
          "Module": "ensemble.sub_model_selector",
          "Type": "Component"
        }
      ]
    },
    {
      "Kind": "EnsembleRegressionSubModelSelector",
      "Components": [
        {
          "Name": "AllSelector",
          "NewName": "RegressorAllSelector",
          "Desc": "Combines all the models to create the output. This is the default submodel selector.",
          "Module": "ensemble.sub_model_selector",
          "Type": "Component"
        },
        {
          "Name": "BestDiverseSelectorRegression",
          "NewName": "RegressorBestDiverseSelector",
          "Desc": "Combines the models whose predictions are as diverse as possible.",
          "Module": "ensemble.sub_model_selector",
          "Type": "Component"
        },
        {
          "Name": "BestPerformanceRegressionSelector",
          "NewName": "RegressorBestPerformanceSelector",
          "Desc": "Combines only the models with the best performance.",
          "Module": "ensemble.sub_model_selector",
          "Type": "Component"
        }
      ]
    },
    {
      "Kind": "EnsembleMulticlassDiversityMeasure",
      "Components": [
        {
          "Name": "MultiDisagreementDiversityMeasure",
          "NewName": "ClassifierDisagreement",
          "Desc": "A measure of disagreement in predictions between a pair of classifiers, averaged over all pairs",
          "Module": "ensemble.sub_model_selector.diversity_measure",
          "Type": "Component"
        }
      ]
    },
    {
      "Kind": "EnsembleRegressionDiversityMeasure",
      "Components": [
        {
          "Name": "RegressionDisagreementDiversityMeasure",
          "NewName": "RegressorDisagreement",
          "Desc": "A measure of absolute value of disagreement in predictions between a pair of regressors, averaged over all pairs",
          "Module": "ensemble.sub_model_selector.diversity_measure",
          "Type": "Component"
        }
      ]
    },
    {
      "Kind": "NgramExtractor",
      "Components": [
        {
          "Name": "NGram",
          "NewName": "Ngram",
          "Module": "feature_extraction.text.extractor",
          "Type": "Component"
        },
        {
          "Name": "NGramHash",
          "NewName": "NgramHash",
          "Module": "feature_extraction.text.extractor",
          "Type": "Component"
        }
      ]
    },
    {
      "Kind": "StopWordsRemover",
      "Components": [
        {
          "Name": "Custom",
          "NewName": "CustomStopWordsRemover",
          "Module": "feature_extraction.text.stopwords",
          "Type": "Component"
        },
        {
          "Name": "Predefined",
          "NewName": "PredefinedStopWordsRemover",
          "Module": "feature_extraction.text.stopwords",
          "Type": "Component"
        }
      ]
    }
  ]
}<|MERGE_RESOLUTION|>--- conflicted
+++ resolved
@@ -241,18 +241,14 @@
       "Module": "linear_model",
       "Type": "Classifier",
       "Predict_Proba" : true,
-<<<<<<< HEAD
-      "Decision_Function" : true
-=======
       "Decision_Function" : true,
-	  "Inputs": [
-	    {
-		  "Name": "Lambda",
-		  "NewName": "l2_regularization",
-		  "Desc": "L2 regularization weight. It also controls the learning rate, with the learning rate being inversely proportional to it."
-		}
-	  ]
->>>>>>> 15eddb43
+      "Inputs": [
+        {
+        "Name": "Lambda",
+        "NewName": "l2_regularization",
+        "Desc": "L2 regularization weight. It also controls the learning rate, with the learning rate being inversely proportional to it."
+        }
+      ]
     },
     {
       "Name": "Trainers.EnsembleClassification",
