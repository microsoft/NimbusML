--- conflicted
+++ resolved
@@ -146,21 +146,12 @@
         if input_columns is None:
             raise ValueError(
                 "'None' input passed when it cannot be none.")
-<<<<<<< HEAD
 
         if not isinstance(input_columns, list):
             raise ValueError(
                 "input has to be a list of strings, instead got %s" %
                 type(input_columns))
 
-=======
-
-        if not isinstance(input_columns, list):
-            raise ValueError(
-                "input has to be a list of strings, instead got %s" %
-                type(input_columns))
-
->>>>>>> 6f7cb410
         keep_columns = self.keep_columns
         if self.keep_columns is None and self.drop_columns is None:
             keep_columns = input_columns
