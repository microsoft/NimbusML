# --------------------------------------------------------------------------------------------
# Copyright (c) Microsoft Corporation. All rights reserved.
# Licensed under the MIT License.
# --------------------------------------------------------------------------------------------
import inspect
import itertools
import os
import tempfile
import time
import warnings
from collections import OrderedDict, namedtuple, defaultdict
from copy import deepcopy
from shutil import copyfile

import numpy as np
import six
from pandas import Categorical
from pandas import DataFrame, Series
from scipy.sparse import csr_matrix
from sklearn.utils.validation import check_X_y, check_array
from sklearn.utils.multiclass import unique_labels
from zipfile import ZipFile

from .internal.core.base_pipeline_item import BasePipelineItem
from .internal.entrypoints.data_customtextloader import \
    data_customtextloader
from .internal.entrypoints.models_anomalydetectionevaluator import \
    models_anomalydetectionevaluator
from .internal.entrypoints.models_binaryclassificationevaluator import \
    models_binaryclassificationevaluator
from .internal.entrypoints.models_classificationevaluator import \
    models_classificationevaluator
from .internal.entrypoints.models_clusterevaluator import \
    models_clusterevaluator
from .internal.entrypoints.models_datasettransformer import \
    models_datasettransformer
from .internal.entrypoints.models_datasettransformerex import \
    models_datasettransformerex
from .internal.entrypoints.models_rankingevaluator import \
    models_rankingevaluator
from .internal.entrypoints.models_regressionevaluator import \
    models_regressionevaluator
from .internal.entrypoints.models_summarizer import models_summarizer
from .internal.entrypoints.models_schema import models_schema
from .internal.entrypoints.transforms_datasetscorerex import \
    transforms_datasetscorerex
from .internal.entrypoints.transforms_datasettransformscorer import \
    transforms_datasettransformscorer
from .internal.entrypoints.transforms_featurecontributioncalculationtransformer import \
    transforms_featurecontributioncalculationtransformer
from .internal.entrypoints.transforms_labelcolumnkeybooleanconverter \
    import \
    transforms_labelcolumnkeybooleanconverter
from .internal.entrypoints.transforms_manyheterogeneousmodelcombiner \
    import \
    transforms_manyheterogeneousmodelcombiner
from .internal.entrypoints.transforms_modelcombiner import \
    transforms_modelcombiner
from .internal.entrypoints.transforms_permutationfeatureimportance import \
    transforms_permutationfeatureimportance
from .internal.entrypoints \
    .transforms_predictedlabelcolumnoriginalvalueconverter import \
    transforms_predictedlabelcolumnoriginalvalueconverter
from .internal.entrypoints.transforms_scorecolumnselector import \
    transforms_scorecolumnselector
from .internal.entrypoints.transforms_texttokeyconverter import \
    transforms_texttokeyconverter
from .internal.utils.data_roles import Role, DataRoles
from .internal.utils.data_schema import DataSchema
from .internal.utils.data_stream import DataStream, ViewDataStream, \
    FileDataStream, BinaryDataStream
from .internal.utils.entrypoints import Graph, DataOutputFormat
from .internal.utils.utils import trace, unlist


class TrainedWarning(UserWarning):
    """
    Raised when a trained model is trained again.
    """
    pass


class Pipeline:
    """

    Implementation of a pipeline.

    .. remarks::
        The Pipeline class assembles a pipeline of transforms, followed
        optionally by a trainer. The transforms need to
        implement fit() and transform() methods. The final trainer only
        needs to implement the fit() method.

        The Pipeline class only accepts trainers and transforms
        implemented in this package.

        The data sources for the methods may be a list, numpy.array,
        scipy.sparse_csr, pandas.DataFrame or a
        :py:func:`FileDataStream <nimbusml.FileDataStream>`.

        By default, the first transform will take all columns as input (
        i.e. will transform all columns), unless
        specific columns are requested
        (see `Columns </nimbusml/concepts/columns>`_ for
        how to specify columns to transform). The
        output column of the first transform is passed as the input
        column into the second transform for processing by
        default, unless the second transform requests a different column
        to operate on.

        The final trainer (if one exists) can select which columns to
        use for feature, labels, weights etc. See
        `Roles </nimbusml/concepts/roles#roles-and-learners>`_
        for more details on how to select these.

    :param steps: the list of operator or (name, operator) tuples  that
        are chained in the appropriate order.

    :param model: the path to the model file (".zip") if want to load a
        model directly from file (such as a trained model from ML.NET).

    :param random_state: the integer used as the random seed.

    .. seealso::
        :py:func:`FileDataStream <nimbusml.FileDataStream>`.
        :py:func:`DataSchema <nimbusml.DataSchema>`.
        :py:func:`Role <nimbusml.Role>`.

    """

    @trace
    def __init__(self, steps=None, model=None, random_state=None):
        if steps is not None:
            self._validate_steps(steps)
        self.steps = steps
        self.model = model
        self.random_state = random_state
        self._validate_schema()

    def clone(self):
        """
        Clones the pipeline and returns it in a non-trained state
        if the trained model was stored in a file on disk.
        You can clone the trained pipeline by running:
        ``Pipeline(**pipe.get_params())``.
        """
        cloned_steps = [deepcopy(s) for s in self.steps]

        # Rolls back role manipulation during fitting,
        # it removes attribute mapped to roles: label_column_name,
        # feature_column_name,
        # ...
        if len(cloned_steps) > 0:
            last_node = self.last_node
            if last_node.type != "transform":
                obj = cloned_steps[-1]
                if isinstance(obj, tuple):
                    obj = obj[-1]
                for role in DataRoles._allowed:
                    attr = Role.to_attribute(role)
                    attr_post_fit = attr + '_'
                    if hasattr(obj, attr_post_fit):
                        val_pre_fit = getattr(obj, attr_post_fit)
                        if role == Role.Feature:
                            if hasattr(obj, Role.Feature.lower()
                                       ) and obj.feature is not None:
                                val_pre_fit = deepcopy(obj.feature)
                            elif hasattr(obj, '_columns'):
                                if isinstance(obj._columns, list):
                                    val_pre_fit = obj._columns
                                elif isinstance(obj._columns, str):
                                    val_pre_fit = obj._columns
                                elif isinstance(obj._columns,
                                                dict) and role in \
                                        obj._columns:
                                    val_pre_fit = deepcopy(
                                        obj._columns[role])
                                else:
                                    val_pre_fit = None
                        setattr(obj, attr, val_pre_fit)
                        delattr(obj, attr_post_fit)
                for attr in ("input", "output"):
                    setattr(obj, attr, None)

        return Pipeline(
            steps=cloned_steps,
            model=None if isinstance(
                self.model,
                str) else self.model,
            random_state=self.random_state)

    def _clone_fitted(self):
        """
        Clones the pipeline in a trained state
        """
        cloned_steps = [deepcopy(s) for s in self.steps]
        return Pipeline(
            steps=cloned_steps,
            model=None if isinstance(
                self.model,
                str) else self.model,
            random_state=self.random_state)

    def get_params(self, deep=False):
        """
        Returns pipeline parameters

        :param deep: boolean, optional
            If True, will return the parameters for this pipeline and
            contained subobjects that are estimators.
        """
        out = dict(
            random_state=self.random_state,
            steps=self.steps,
            model=self.model)
        if not deep:
            return out
        named_estimators = filter(lambda x: isinstance(x, tuple),
                                  self.steps)
        out.update(named_estimators)
        for name, estimator in named_estimators:
            if estimator is None:
                continue
            for key, value in six.iteritems(
                    estimator.get_params(deep=True)):
                out['%s__%s' % (name, key)] = value
        return out

    def set_params(self, **params):
        """
        Set parameters to the pipeline.
        """
        if not params:
            return self

        nested_params = defaultdict(dict)  # grouped by prefix
        for key, value in params.items():
            key, delim, sub_key = key.partition('__')
            if delim:
                nested_params[key][sub_key] = value
            else:
                # we come here if whole step is being replaced, for ex.
                # a new
                # transformer
                new_steps = []
                found = False
                for s in self.steps:
                    if isinstance(s, tuple) and s[0] == key:
                        new_steps.append((key, value))
                        found = True
                    else:
                        new_steps.append(s)
                if not found:
                    raise ValueError("step %s is not defined" % key)
                self.steps = new_steps

        valid_params = self.get_params(deep=True)
        for key, sub_params in nested_params.items():
            if key not in valid_params:
                raise ValueError('Invalid parameter %s for estimator %s. '
                                 'Check the list of available parameters '
                                 'with `estimator.get_params().keys()`.' %
                                 (key, self))
            valid_params[key].set_params(**sub_params)
        return self

    @property
    def nodes(self):
        nodes = []
        for s in self.steps:
            if isinstance(s, tuple):
                nodes.append(s[1])
            else:
                nodes.append(s)
        return nodes

    @property
    def last_node(self):
        if not self.steps:
            raise TypeError("No steps given.")
        last_step = self.steps[-1]
        return last_step if not isinstance(last_step, tuple) else \
            last_step[1]

    @trace
    def _validate_steps(self, steps):
        step_names = set()
        if len(steps) <= 0:
            raise TypeError("No steps given.")
        for i, s in enumerate(steps):
            if isinstance(s, tuple):
                # pipeline step
                obj = s[1]
                step_name = s[0]
                if step_name and not isinstance(step_name, str):
                    raise TypeError(
                        "All step names should be of string type. "
                        " '%s' (type %s) isn't" %
                        (step_name, type(step_name)))
                if step_name in step_names:
                    raise TypeError(
                        "All step names should be unique. '%s' isn't" %
                        (step_name))
                step_names.add(step_name)
            else:
                obj = s
            if not isinstance(obj, BasePipelineItem):
                raise TypeError(
                    "All steps should be of BasePipelineItem type. "
                    " '%s' (type %s) isn't" %
                    (obj, type(obj)))
            if not hasattr(obj, 'type'):
                raise AttributeError(
                    "Type is missing in node {0}".format(s))

    @trace
    def _validate_schema(self):
        """
        The function goes through every step and interprets
        every input can be infered from what the step receives.
        It deals with regular expressions, slices, dataframe...

        ::

            Transform1(COL('F[0-9]{1,2}'),  # produce various output
            following the pattern W[0-9]+
            Transform2(COL('F[0-9]{1,2}') + COL('W[0-9]+'),  # takes
            many columns
        """
        # Not yet implemented. Transform2 needs to receive the output of
        # the previous transform. The only issue with this mechanism
        # happens when ML.NET is needed to know the output column names
        # It usually produces only only columns (single or vector).
        pass

    @property
    def _IsSupervized(self):
        """Tells if the pipeline is supervisez or not.
        It returns None if the model was not trained, a boolean
        otherwise."""
        if self.steps is None:
            return None
        node_type = self.last_node.type
        return node_type != 'transform'

    def _preprocess_X_y(self, X, y=None, w=None):
        """
        Handles data preparation for fit, predict, transform
        """
        if isinstance(X, str):
            raise TypeError(
                "Filenames are not allowed, X must be a FileDataStream.")

        columns_renamed = False
        feature_columns = None
        label_column = None
        weight_column = None
        schema = None
        is_clone = False

        # Name of y is lost here.
        if isinstance(y, Series):
            label_column = y.name
        elif isinstance(y, DataFrame):
            if (y.columns.dtype == 'int64'):
                label_column = Role.Label
                y.columns = [label_column]
            else:
                label_column = y.columns[0]

        # check_array converts DataFrames and Series to ndarrays,
        # so capture column names
        # before calling it.
        if isinstance(X, DataFrame):
            if (X.columns.dtype == 'int64'):
                feature_columns = ['F' + str(x) for x in X.columns]
                X.columns = feature_columns
            else:
                feature_columns = list(X.columns)
            if y is not None and not isinstance(y, (str, tuple)):
                # Name of y is lost here.
                if isinstance(y, Series):
                    label_column = y.name
                elif isinstance(y, DataFrame):
                    if (y.columns.dtype == 'int64'):
                        label_column = Role.Label
                        y.columns = [label_column]
                    else:
                        label_column = y.columns[0]
        elif isinstance(X, Series):
            if X.name is None:
                feature_columns = ['F0']
                X.name = 'F0'
            else:
                feature_columns = [X.name]
            X = DataFrame(X)

        elif not isinstance(X, DataStream):
            if y is None or isinstance(y, (str, tuple)):
                X = check_array(
                    X,
                    accept_sparse=['csr'],
                    dtype=None,
                    ensure_2d=False,
                    force_all_finite=False)
            else:
                X, y = check_X_y(X, y, accept_sparse=['csr'],
                                 y_numeric=False, multi_output=True,
                                 dtype=None,
                                 ensure_2d=False, force_all_finite=False)

        # X --> Feature
        if isinstance(X, np.ndarray):
            X = DataFrame(X)
            if feature_columns is None:
                feature_columns = ['F' + str(x) for x in
                                   range(0, X.shape[1])]
                columns_renamed = True
            X.columns = feature_columns

        # y --> Label
        if isinstance(y, Categorical):
            if label_column is None:
                label_column = Role.Label
            y = DataFrame(data={label_column: y})
            columns_renamed = True

        elif isinstance(y, np.ndarray):
            y = DataFrame(y)
            if label_column is None:
                label_column = Role.Label
            y.columns = [label_column]
            columns_renamed = True

        elif isinstance(y, DataFrame):
            if label_column is None:
                if (y.columns.dtype == 'int64'):
                    label_column = Role.Label
                    y.columns = [label_column]
                else:
                    label_column = y.columns[0]

        elif isinstance(y, Series):
            y = DataFrame(y)
            if label_column is None:
                if (y.columns.dtype == 'int64'):
                    label_column = Role.Label
                    y.columns = [label_column]
                else:
                    label_column = y.columns[0]
            y.columns = [label_column]

        elif isinstance(y, list):
            y = DataFrame(y)
            if label_column is None:
                label_column = Role.Label
            y.columns = [label_column]

        elif isinstance(y, (str, tuple)):
            if isinstance(X, BinaryDataStream):
                if label_column is None:
                    label_column = y
            elif isinstance(X, DataStream):
                X = X if is_clone else X.clone()
                X._set_role(Role.Label, y)
                if label_column is None:
                    label_column = y
                y = None
            elif isinstance(X, DataFrame):
                name = y
                y = X[[y]]
                if label_column is None:
                    label_column = name
                X = X.drop(name, axis=1)
            else:
                raise NotImplementedError(
                    'If y is a column name, X must be a DataStream or a '
                    'DataFrame.')

        elif y is None and isinstance(X, DataStream) and X._has_role(
                Role.Label):
            label_column = X._get_role(Role.Label)

        elif y is not None:
            raise NotImplementedError('y type unsupported')

        # w --> Weight
        if w is not None:
            if isinstance(w, np.ndarray):
                w = DataFrame(w)
                if weight_column is None:
                    weight_column = Role.Weight
                w.columns = [weight_column]
                columns_renamed = True

            elif isinstance(w, Series):
                w = DataFrame(w)
                if weight_column is None:
                    weight_column = w.columns[0]
                w.columns = [weight_column]

            elif isinstance(w, (str, tuple)):
                if isinstance(X, DataStream):
                    X = X if is_clone else X.clone()
                    X._set_role(Role.Weight, w)
                    weight_column = w
                    w = None
                elif isinstance(w, DataFrame):
                    name = w
                    w = X[[w]]
                    if weight_column is None:
                        weight_column = name
                    X = X.drop(name, axis=1)
                else:
                    raise NotImplementedError(
                        'If w is a column name, X must be a DataStream.')

            elif w is None and isinstance(X, DataStream) and X._has_role(
                    Role.Weight):
                if weight_column is None:
                    weight_column = X._get_role(Role.Weight)

        # construct schema if necessary (DataFrame, Array, Categorical)
        if columns_renamed:
            schema = DataSchema.read_schema(X, y, w)
        elif schema is None:
            if isinstance(X, DataStream):
                schema = X.schema
            elif isinstance(X, ViewDataStream):
                schema = X.parent.schema
            elif isinstance(X, (DataFrame, csr_matrix)):
                schema = DataSchema.read_schema(X, y, w)
            else:
                raise ValueError(
                    "schema cannot be determined for X ({0}) and y ({"
                    "1}).".format(type(X), type(y)))

        return X, y, columns_renamed, feature_columns, label_column, \
            schema, w, weight_column

    def _init_graph_nodes(
            self,
            X,
            y,
            input_data,
            file_data,
            schema,
            feature_columns,
            label_column,
            output_data,
            output_model,
            strategy_iosklearn):
        inputs = OrderedDict([(input_data.replace('$', ''), '')])
        graph_nodes = OrderedDict()
        if isinstance(X, FileDataStream):
            import_text_node = data_customtextloader(
                input_file=file_data,
                custom_schema=schema.to_string(add_sep=True),
                data=input_data)
            import_text_node._implicit = True
            graph_nodes['data_import'] = [import_text_node]
            inputs = OrderedDict([(file_data.replace('$', ''), '')])

        # connect transform node inputs/outputs
        if feature_columns is None:
            if schema is None:
                if isinstance(X, BinaryDataStream):
                    schema = X.schema
                else:
                    schema = DataSchema.read_schema(X)
            feature_columns = [c.Name for c in schema]
            if label_column:
                # if label_column is a string, remove it from
                # feature_columns
                if isinstance(label_column, (str, six.text_type)):
                    if label_column in feature_columns:
                        feature_columns.remove(label_column)
                # if label_column is not a string (list then), remove
                # all from
                # feature_columns
                else:
                    for col in label_column:
                        if col in feature_columns:
                            feature_columns.remove(col)
            elif y is not None:
                if isinstance(y, DataFrame):
                    feature_columns.remove(y.columns)
                elif isinstance(y, Series):
                    feature_columns.remove(y.name)
                else:
                    raise ValueError(
                        "y parameter can be only a DataFrame or a Series "
                        "or a string not {0}.".format(
                            type(y)))

        (transform_nodes, columns_out) = self._process_transformers(
            input_data=input_data,
            input_columns=feature_columns,
            label_column=label_column,
            output_data=output_data,
            output_model=output_model,
            strategy_iosklearn=strategy_iosklearn)

        for node in enumerate([n for n in transform_nodes
                               if n.name == 'Models.DatasetTransformer']):
            input_name = 'dataset_transformer_model' + str(node[0])
            inputs[input_name] = node[1].inputs['TransformModel']
            node[1].inputs['TransformModel'] = '$' + input_name
            node[1].input_variables.add(node[1].inputs['TransformModel'])

        graph_nodes['transform_nodes'] = transform_nodes
        return graph_nodes, feature_columns, inputs, transform_nodes, \
            columns_out

    def _fit_graph(self, X, y, verbose, **params):
        # start the clock!
        start_time = time.time()
        self.verbose = verbose

        params.pop('graph_id', None)
        max_slots = params.pop('max_slots', -1)
        weights = params.pop('weight', None)
        strategy_iosklearn = params.pop('iosklearn', 'previous')
        do_fit_transform = params.pop('do_fit_transform', False)
        params.pop('output_scores', False)
        output_binary_data_stream = params.pop(
            'output_binary_data_stream', False)
        params.pop('parallel', None)
        do_output_predictor_model = params.pop('output_predictor_model', None)

        X, y, columns_renamed, feature_columns, label_column, schema, \
            weights, weight_column = self._preprocess_X_y(X, y, weights)

        self._check_ambiguities(X, y, weights)

        # A variable is a string beginning with a $, and it signifies
        # that a specific
        # input or output of a node needs to be loaded or saved during the
        # graph execution.
        file_data = "$file"
        input_data = "$input_data"
        output_data = "$output_data"
        output_model = "$output_model"
        output_predictor_model = "$output_predictor_model"
        predictor_model = "$predictor_model"

        graph_nodes, feature_columns, inputs, transform_nodes, \
            columns_out = \
            self._init_graph_nodes(
                X, y, input_data, file_data, schema,
                feature_columns, label_column, output_data, output_model,
                strategy_iosklearn=strategy_iosklearn)

        last_node = self.last_node
        learner_exists = False
        learner_features = None

        if last_node.type != 'transform':
            learner_exists = True

            learner_graph_nodes, learner_features = \
                last_node._get_graph_nodes(
                    transform_nodes, columns_out,
                    label_column, weight_column, output_data,
                    output_model, predictor_model, y,
                    strategy_iosklearn=strategy_iosklearn)

            graph_nodes.update(learner_graph_nodes)

        # graph_nodes contain graph sections, which is needed for CV.
        # Save it, then flatten it, which is what the rest of the code
        # expects.
        graph_sections = graph_nodes
        graph_nodes = list(itertools.chain(*graph_nodes.values()))

        # combine output models
        transform_models = []
        for node in graph_nodes:
            if node.name == 'Models.DatasetTransformer':
                transform_models.append(node.inputs['TransformModel'])
            elif "Model" in node.outputs:
                transform_models.append(node.outputs["Model"])
<<<<<<< HEAD
        # no need to combine if there is only 1 model that is not a DatasetTransformer
        if learner_node and len(transform_models) > 0:
            combine_model_node = transforms_manyheterogeneousmodelcombiner(
                transform_models=transform_models,
                predictor_model=predictor_model,
                model=output_model)
            combine_model_node._implicit = True
            graph_nodes.append(combine_model_node)
            if do_output_predictor_model: 
                # get implicit_nodes and build predictor model only
                implicit_nodes = graph_sections['implicit_nodes']
                implicit_transform_models = []
                for node in implicit_nodes:
                    if "Model" in node.outputs:
                        implicit_transform_models.append(node.outputs["Model"])
                output_predictor_model_node = transforms_manyheterogeneousmodelcombiner(
                    transform_models=implicit_transform_models,
                    predictor_model=predictor_model,
                    model=output_predictor_model)
                output_predictor_model_node._implicit = True
                graph_nodes.append(output_predictor_model_node)
        elif len(transform_models) > 1 or \
            (learner_node == None and len(transform_models) > 0 and \
            transform_models[-1].startswith("$dataset_transformer_model")):
=======
        # no need to combine if there is only 1 model
        if learner_exists and len(transform_models) > 0:
            # imported here to avoid circular reference
            from .ensemble.votingensemble import VotingEnsemble
            if not isinstance(last_node, VotingEnsemble):
                combine_model_node = transforms_manyheterogeneousmodelcombiner(
                    transform_models=transform_models,
                    predictor_model=predictor_model,
                    model=output_model)
                combine_model_node._implicit = True
                graph_nodes.append(combine_model_node)
                if do_output_predictor_model:
                    # get implicit_nodes and build predictor model only
                    implicit_nodes = graph_sections['implicit_nodes']
                    implicit_transform_models = []
                    for node in implicit_nodes:
                        if "Model" in node.outputs:
                            implicit_transform_models.append(node.outputs["Model"])
                    output_predictor_model_node = transforms_manyheterogeneousmodelcombiner(
                        transform_models=implicit_transform_models,
                        predictor_model=predictor_model,
                        model=output_predictor_model)
                    output_predictor_model_node._implicit = True
                    graph_nodes.append(output_predictor_model_node)
        elif len(transform_models) > 1:
>>>>>>> d08b702a
            combine_model_node = transforms_modelcombiner(
                models=transform_models,
                output_model=output_model)
            combine_model_node._implicit = True
            graph_nodes.append(combine_model_node)
        elif len(graph_nodes) == 0:
            raise RuntimeError(
                "Unable to process the pipeline len(transform_models)={0}.".
                    format(len(transform_models)))

        # create the graph
        outputs = OrderedDict([(output_model.replace('$', ''), '')])
        if do_output_predictor_model:
            outputs[output_predictor_model.replace('$', '')] = ''
        # REVIEW: ideally we should remove output completely from the
        # graph if its not needed
        # however graph validation logic prevents doing that at the moment,
        # revisit this at later point, bug# 249112
        if not learner_exists:  # last node is transformer
            outputs[output_data.replace(
                '$', '')] = '' if do_fit_transform else '<null>'

        data_output_format = DataOutputFormat.DF
        if do_fit_transform:
            if output_binary_data_stream:
                data_output_format = DataOutputFormat.IDV
            elif params.pop('as_csr', False):
                data_output_format = DataOutputFormat.CSR

        graph = Graph(
            inputs,
            outputs,
            data_output_format,
            *(graph_nodes))

        # Checks that every parameter in params was used.
        if len(params) > 0:
            raise ValueError(
                "Following parameters were not used: {0}".format(params))

        # prepare telemetry info
        class_name = type(self).__name__
        method_name = inspect.currentframe().f_code.co_name
        telemetry_info = ".".join([class_name, method_name])

        CvAuxilaryInfo = namedtuple('CvAuxilaryInfo',
                                    ['graph_sections',
                                     'inputs',
                                     'output_data',
                                     'output_model',
                                     'predictor_model',
                                     'label_column'])
        cv_aux_info = CvAuxilaryInfo(
            graph_sections=graph_sections,
            inputs=inputs,
            output_data=output_data,
            output_model=output_model,
            predictor_model=predictor_model,
            label_column=label_column)
        return graph, X, y, weights, start_time, schema, telemetry_info, \
            learner_features, cv_aux_info, max_slots

    def get_fit_info(self, X, y=None, **params):
        """
        Returns information about the pipeline.

        :param X: {array-like [n_samples, n_features],
            :py:func:`FileDataStream <nimbusml.FileDataStream>` }
        :param y: {array-like [n_samples]}
        :return: tuple (list of dictonaries, list of entrypoints),
            both lists do not necessarily have the same length

        .. remarks::
            The first list is the list of operators the user defines.
            In that case, the result is a list of dictionaries with keys
            *operator*, *name*,
            *inputs*, *outputs*, *type*, *current_schema*. The last is
            the schema
            after the transform or a learner is applied.

            The second list is what *nimbusml* internally uses. The number
            of entrypoint may be different from the list of operators. This
            information is mostly used by contributors.

        Example: ``pipe.get_fit_info(X,Y)``.

        """

        def process_input_output(classname, node, input_schema):

            if 'NGramFeaturizer' in classname:
                suffix = ["", "_TransformedText"]
            else:
                suffix = [""]

            inp = node.inputs
            inputs = []
            outputs = []
            if 'Column' in inp:
                cols = inp['Column']
                if isinstance(cols, dict):
                    # Transform column Source into Name.
                    if 'Source' in cols and 'Name' in cols:
                        if isinstance(cols["Source"], list):
                            inputs.extend(cols["Source"])
                        else:
                            inputs.append(cols["Source"])
                        if isinstance(cols["Name"], list):
                            raise TypeError(
                                'Output cannot be a list with this type '
                                'of schema.\n{0}'.format(
                                    node))
                        for s in suffix:
                            outputs.append(cols["Name"] + s)
                    else:
                        raise NotImplementedError(
                            "Not implemented for cols={0}\n{1}".format(
                                cols, node))
                else:
                    # Multiple columns to transform.
                    for ei in cols:
                        if isinstance(ei, dict):
                            if 'Name' in ei and 'Source' in ei:
                                if isinstance(ei["Source"], list):
                                    inputs.extend(ei['Source'])
                                else:
                                    inputs.append(ei['Source'])
                                if isinstance(ei['Name'], list):
                                    for s in suffix:
                                        for o in ei['Name']:
                                            outputs.append(o + s)
                                else:
                                    for s in suffix:
                                        outputs.append(ei['Name'] + s)
                            else:
                                raise NotImplementedError(str(node))
                        elif isinstance(ei, str):
                            # Input = Output.
                            inputs.append(ei)
                            for s in suffix:
                                outputs.append(ei + s)
                        else:
                            raise NotImplementedError(
                                "Not implemented for ei={0}\n{1}".format(
                                    ei, node))
            else:
                assigned = []
                for role in sorted(DataRoles._allowed):
                    attr = DataRoles.to_parameter(role)
                    if attr in inp:
                        assigned.append(inp[attr])
                assigned = set(assigned)
                not_assigned = [
                    col for col in input_schema if col not in assigned]

                for role in sorted(DataRoles._allowed):
                    attr = DataRoles.to_parameter(role)
                    if attr in inp:
                        if attr == 'FeatureColumnName' and inp[attr]\
                                not in input_schema:
                            val = not_assigned
                        else:
                            val = inp[attr]
                        if isinstance(val, (str, tuple)):
                            inputs.append('{0}:{1}'.format(role, val))
                        else:
                            inputs.append(
                                '{0}:{1}'.format(
                                    role, ",".join(val)))

            return inputs, outputs

        if y is None:
            new_pipe = self.clone()
        else:
            new_pipe = self._clone_fitted()
        new_nodes = new_pipe._nodes_with_presteps(new_pipe.nodes)
        graph, X, y, weights, _, schema, telemetry_info, \
            learner_features, _, _ = \
            new_pipe._fit_graph(X, y, verbose=0, **params)

        # entrypoints
        entrypoints = [_ for _ in graph]

        # operators
        schema = [_.Name for _ in schema] if schema is not None else []
        sch = list(schema)
        info = [
            dict(
                name=None,
                schema_after=sch,
                type='start',
                operator=None,
                outputs=sch)]
        explicit = [
            node for node in entrypoints if not hasattr(
                node, "_implicit")]
        if len(explicit) != len(new_nodes):
            raise RuntimeError(
                "{0} != {1}: unexpected number of explicit steps".format(
                    len(explicit), len(new_nodes)))
        nodes = [(n, node) for n, node in zip(new_nodes, explicit)]
        current_schema = schema
        for node, entrypoint in nodes:
            if 'ColumnDropper' in node.__class__.__name__:
                schi = list(current_schema)
                for co in entrypoint.inputs['DropColumns']:
                    if co in current_schema:
                        del current_schema[current_schema.index(co)]
                    else:
                        raise ValueError(
                            "Unable to find column '{0}' in schema {"
                            "1}".format(
                                co, current_schema))
                sch = list(current_schema)
                info.append(
                    dict(
                        operator=node,
                        name=node.__class__.__name__,
                        type=node.type,
                        schema_after=sch,
                        inputs=schi,
                        outputs=sch))
            else:
                node_before_proxy = None
                if hasattr(node, '_get_fit_info_proxy'):
                    node_before_proxy = node
                    node, entrypoint = node._get_fit_info_proxy()

                inp, out = process_input_output(
                    node.__class__.__name__, entrypoint, current_schema)
                if node.type == 'transform':
                    for o in out:
                        if o not in current_schema:
                            current_schema.append(o)
                else:
                    if learner_features:
                        inp0 = inp
                        inp = []
                        for c in inp0:
                            if c.startswith('Feature:'):
                                inp.append(
                                    'Feature:' +
                                    ','.join(
                                        sorted(learner_features)))
                            else:
                                inp.append(c)
                    if node.type in ('regressor', 'ranker', 'anomaly'):
                        current_schema = ['Score']
                    elif node.type == 'classifier':
                        current_schema = [
                            'PredictedLabel', 'PredictedProba', 'Score']
                    elif node.type == 'clusterer':
                        if hasattr(node, 'n_clusters'):
                            current_schema = [
                                                 'PredictedLabel'] + [
                                                 'Score.%d' % i for i in
                                                 range(node.n_clusters)]
                        else:
                            raise AttributeError(
                                "Unable to guess the number of predicted "
                                "clusters for node {0}".format(
                                    node))
                    else:
                        raise NotImplementedError(
                            "Unable to give output schema for type='{"
                            "0}'".format(
                                node.type))
                    out = list(current_schema)

                if node_before_proxy:
                    node = node_before_proxy

                info.append(
                    dict(
                        operator=node,
                        name=node.__class__.__name__,
                        inputs=inp,
                        type=node.type,
                        outputs=out,
                        schema_after=list(current_schema)))
        operators = info

        # return
        return (operators, entrypoints)

    def _get_last_node_roles(self, X, y=None, **params):
        inputs = self.get_fit_info(X, y, **params)[0][-1]['inputs']
        # in case ":" in column names
        return dict(map(lambda s: s.split(':', 1), inputs))

    @trace
    def fit(self, X, y=None, verbose=1, **params):
        """
        Fit the pipeline.

        :param X: {array-like [n_samples, n_features],
           :py:func:`FileDataStream <nimbusml.FileDataStream>` }
        :param y: {array-like [n_samples]}

        Example:
           .. literalinclude::
             /../nimbusml/examples/Pipeline.py
                  :language: python
           .. literalinclude::
             /../nimbusml/examples/PipelineWithGridSearchCV1.py
                  :language: python
           .. literalinclude::
             /../nimbusml/examples/PipelineWithGridSearchCV2.py
                  :language: python

        """
        if self._is_fitted:
            # We restore the initial steps as they were
            # modified by the previous training.
            if y is not None:
                clone = self._clone_fitted()
            else:
                clone = self.clone()
            self.steps = clone.steps

        # Clear cached values
        for attr in ["_run_time_error", "model_summary"]:
            if hasattr(self, attr):
                delattr(self, attr)

        # Caches the predictor to restore it as it was
        # in case of exception. It is deleted after the training.
        self._cache_predictor = deepcopy(self.steps[-1])

        # Checks that no node was ever trained.
        for i, n in enumerate(self.nodes):
            if hasattr(n, "model_") and n.model_ is not None:
                warnings.warn(
                    'Step {0}: {1} was already trained. Its coefficients '
                    'will be overwritten. Use clone() to get an '
                    'untrained version of it.'.format(
                        i, n.__class__.__name__), TrainedWarning)
                break

        self._extract_classes(y)

        graph, X, y, weights, start_time, schema, telemetry_info, \
            learner_features, _, max_slots = self._fit_graph(
                X, y, verbose, **params)
        params.pop('max_slots', max_slots)

        def move_information_about_roles_once_used():
            DataRoles.move_role_info(self)
            self.last_node._move_role_info()

        # run the graph
        # REVIEW: we should have the possibility to keep the model in
        # memory and not in a file.
        try:
            (out_model, out_data, out_metrics, out_predictor_model) = graph.run(
                X=X,
                y=y,
                random_state=self.random_state,
                w=weights,
                verbose=verbose,
                max_slots=max_slots,
                telemetry_info=telemetry_info,
                **params)
        except RuntimeError as e:
            self._run_time = time.time() - start_time
            if hasattr(e, 'model'):
                self.model = e.model
            # We restore the initial steps as they were modified
            # by the fitting function.
            move_information_about_roles_once_used()
            clone = self.clone()
            self.steps = clone.steps
            self._run_time_error = e
            self.steps[-1] = self._cache_predictor
            delattr(self, "_cache_predictor")
            raise e

        move_information_about_roles_once_used()
        self.graph_ = graph
        self.model = out_model
        if out_predictor_model:
            self.predictor_model = out_predictor_model
        self.data = out_data
        # stop the clock
        self._run_time = time.time() - start_time
        self._write_csv_time = graph._write_csv_time
        delattr(self, "_cache_predictor")
        return self

    @trace
    def fit_transform(
            self,
            X,
            y=None,
            verbose=0,
            as_binary_data_stream=False,
            **params):
        """
        If a pipeline only has transforms, returns transformed data as a
        pandas dataframe

        :param X: {array-like [n_samples, n_features],
            :py:func:`FileDataStream <nimbusml.FileDataStream>` }
        :param y: {array-like [n_samples]}
        :param as_binary_data_stream: If ``True`` then output an IDV file.
            See `here <https://github.com/dotnet/machinelearning/blob/master/docs/code/IDataViewImplementation.md>`_
            for more information.
        :param params: Additional arguments.
            If ``as_csr=True`` and ``as_binary_data_stream=False`` then
            return the transformed data in CSR (sparse matrix) format.
            If ``as_binary_data_stream`` is also true then that
            parameter takes precedence over ``as_csr`` and the output will
            be an IDV file.

        :return: Returns a pandas DataFrame if no other output format
            is specified. See ``as_binary_data_stream`` and ``as_csr``
            for other available output formats.
        """
        self.fit(
            X,
            y,
            verbose,
            do_fit_transform=True,
            output_binary_data_stream=as_binary_data_stream,
            **params)
        return self.data

    def _nodes_with_presteps(self, nodes):
        """
        Some nodes implement method *_nodes_with_presteps*
        to append preprocessing node before this one.
        One particular case: C# is strict about types, Python is
        less strict. This method can be used to insert a *TypeConverter*
        before a *MinMaxScaler*.
        """
        res = []
        for n in nodes:
            if isinstance(n, tuple):
                pre = n[-1]._nodes_with_presteps()
                for i, p in enumerate(pre):
                    if isinstance(p, tuple):
                        res.append(p)
                    else:
                        res.append(("%spre%d" % (n[0], i), p))
            else:
                pre = n._nodes_with_presteps()
                res.extend(pre)
        return res

    @trace
    def _process_transformers(self, input_data, input_columns, output_data,
                              output_model, label_column,
                              strategy_iosklearn):
        """
        Connect transform nodes.
        """
        last_node = self.last_node  # could be predictor or transformer
        if isinstance(last_node, tuple):
            last_node = last_node[1]
        all_transformers = False
        if last_node.type == 'transform':
            transformers = self._nodes_with_presteps(self.nodes)
            all_transformers = True
        else:
            transformers = self._nodes_with_presteps(self.nodes[:-1])

        nodes = []
        num_transforms = len(transformers)
        columns_out_prev = input_columns
        columns_out = input_columns
        columns_in = None
        for i in range(num_transforms):
            data_in = input_data if i == 0 else output_data + str(i)
            data_out = output_data if all_transformers and i == (
                    num_transforms - 1) else output_data + str(i + 1)
            model_out = output_model if all_transformers and \
                num_transforms == 1 else output_model + str(i + 1)

            # set input/output
            # if no input set on a node, then take output from previous
            # node
            if hasattr(
                    transformers[i],
                    'input') and transformers[i].input is not None:
                columns_in = transformers[i].input
            else:
                columns_in = columns_out_prev
                if isinstance(columns_in, (str, tuple)):
                    columns_in = [columns_in]
                elif transformers[i].__class__.__name__ \
                        in ['ColumnConcatenator']:
                    columns_in = [columns_in]

            # if no output set on a node, then assume it outputs the
            # same set of columns as it takes in
            if isinstance(columns_in, (ViewDataStream, DataStream)):
                raise RuntimeError(
                    'input_columns must be converted in a list of '
                    'string, it is still a DataStream.')
            if hasattr(
                    transformers[i],
                    'output') and transformers[i].output is not None:
                if strategy_iosklearn == 'previous':
                    columns_out = transformers[i].output
                elif strategy_iosklearn == 'accumulate':
                    columns_out = list(
                        sorted(set(columns_out + transformers[i].output)))
                else:
                    raise NotImplementedError(
                        "Strategy '{0}' to handle unspecified inputs is "
                        "not implemented".format(
                            strategy_iosklearn))
            elif 'ColumnDropper' == transformers[i].__class__.__name__:
                columns_out = [c for c in columns_out if
                               c not in columns_in]
            else:
                if transformers[i].__class__.__name__ in \
                        ['NGramFeaturizer']:
                    cout = columns_in[0]
                else:
                    cout = columns_in
                if strategy_iosklearn == 'previous':
                    columns_out = cout
                elif strategy_iosklearn == 'accumulate':
                    columns_out = list(
                        sorted(set(cout + columns_out_prev)))
                else:
                    raise NotImplementedError(
                        "Strategy '{0}' to handle unspecified inputs is "
                        "not implemented".format(
                            strategy_iosklearn))

            step = transformers[i]
            if isinstance(step, tuple):
                step = step[1]
            node = step._get_node(data=data_in, input=columns_in,
                                  output_data=data_out,
                                  output=columns_out, model=model_out,
                                  label_column_name=label_column)
            if isinstance(node, list):
                # In most cases, _get_node returns only one entrypoint
                # mapped to the current step. In rare cases, the python
                # library enables one usage not implemented in
                # Microsoft.ML. That is the case for entrypoint PCA
                # which assumes its inputs are one vector column and not
                #  multiple columns. However, in that case, The python
                # package assumes the user wants to compute a PCA on the
                #  concatenation of all provided columns.
                # This can be done by adding a ColumnConcatenator just
                # before the PCA.
                # In that case, the method _get_node returns two nodes:
                # [ColumnConcatenator, PCA] and not one. The first one
                # is marked as implicit as it implicitely enables one
                # non-ambiguous usage.
                # Other usage could be implemented the same way but the
                # list should be kept short as it usually makes it more
                # difficult to investigate an issue.
                nodes.extend(node)
                inputs = node[0].inputs
                input_variables = {
                    x for x in unlist(inputs.values())
                    if isinstance(x, str) and x.startswith("$")}
                outputs = node[-1].outputs
                output_variables = {
                    x for x in unlist(outputs.values())
                    if isinstance(x, str) and x.startswith("$")}
                node[0].input_variables = input_variables
                node[-1].output_variables = output_variables
                nb_explicit = sum(
                    [0 if hasattr(n, "_implicit") else 1 for n in node])
                if nb_explicit != 1:
                    raise RuntimeError(
                        "Every node must be implicit except one which "
                        "corresponds to entrypoint '{0}'".format(
                            type(step)))
            else:
                nodes.append(node)
                inputs = node.inputs
                input_variables = {
                    x for x in unlist(inputs.values())
                    if isinstance(x, str) and x.startswith("$")}
                outputs = node.outputs
                output_variables = {
                    x for x in unlist(outputs.values())
                    if isinstance(x, str) and x.startswith("$")}
                node.input_variables = input_variables
                node.output_variables = output_variables

            columns_out_prev = columns_out

        return (nodes, columns_out)

    @trace
    def _fix_ranking_metrics_schema(self, out_metrics):
        out_metrics.columns = ['NDCG@1', 'NDCG@2', 'NDCG@3',
                               'DCG@1', 'DCG@2', 'DCG@3', ]
        return out_metrics

    def _evaluation_infer(self, evaltype, label_column, group_id,
                          **params):
        all_nodes = []
        if not self.steps:
            if evaltype == 'auto':
                raise ValueError(
                    "need to specify 'evaltype' explicitly if model is "
                    "loaded")
        common_eval_args = OrderedDict(data="$scoredVectorData",
                                       overall_metrics="$output_metrics",
                                       score_column="Score",
                                       label_column=label_column)
        params.update(common_eval_args)

        type_ = self._last_node_type() if evaltype == 'auto' else evaltype

        if type_ == 'binary':
            all_nodes.extend(
                [models_binaryclassificationevaluator(**params)])

        elif type_ == 'multiclass':
            all_nodes.extend(
                [models_classificationevaluator(**params)])

        elif type_ in ['regressor', 'regression']:
            all_nodes.extend([models_regressionevaluator(**params)])

        elif type_ in ['clusterer', 'cluster']:
            label_node = transforms_labelcolumnkeybooleanconverter(
                data="$scoredVectorData", label_column=label_column,
                output_data="$label_data")
            clustering_eval_args = OrderedDict(
                data="$label_data",
                overall_metrics="$output_metrics",
                score_column="Score",
                label_column=label_column)
            params.update(clustering_eval_args)
            all_nodes.extend([label_node,
                              models_clusterevaluator(**params)
                              ])

        elif type_ == 'anomaly':
            label_node = transforms_labelcolumnkeybooleanconverter(
                data="$scoredVectorData", label_column=label_column,
                output_data="$label_data")
            anom_eval_args = OrderedDict(
                data="$label_data",
                overall_metrics="$output_metrics",
                score_column="Score",
                label_column=label_column
            )
            params.update(anom_eval_args)
            all_nodes.extend(
                [label_node,
                 models_anomalydetectionevaluator(**params)])

        elif type_ == 'ranking':
            column = [OrderedDict(Source=group_id, Name=group_id)]
            algo_args = dict(
                data="$scoredVectorData",
                output_data="$scoredVectorData2",
                column=column)
            key_node = transforms_texttokeyconverter(**algo_args)

            params['data'] = "$scoredVectorData2"
            evaluate_node = models_rankingevaluator(
                group_id_column=group_id, **params)
            all_nodes.extend([
                key_node,
                evaluate_node
            ])

        else:
            raise ValueError(
                "%s is not a valid type for evaluation." %
                evaltype)

        return all_nodes

    def _last_node_type(self):
        last_node = self.last_node

        if last_node.type != 'classifier':
            # For everything other than classifier, type can be used as-is
            return last_node.type

        # For classifier, we need to inspect the class name
        last_node_class_name = type(last_node).__name__

        if 'Binary' in last_node_class_name:
            return 'binary'
        else:
            return 'multiclass'

    @property
    def _is_fitted(self):
        """
        Tells if the pipeline was trained.
        """
        if not hasattr(self, 'model'):
            return False
        if self.model is None or not os.path.isfile(self.model):
            return False
        if hasattr(self, "_run_time_error"):
            return False
        return True

    def __len__(self):
        """
        Returns the pipeline length.
        """
        if not hasattr(self, 'steps') or self.steps is None:
            return 0
        return len(self.steps)

    def __delitem__(self, index):
        """
        Removes one element of the pipeline.
        *index* must be an integer or a stepname.
        In that case, the method will look for all transforms
        or learners for which the stepname is equal to *index*.
        """
        if self._is_fitted:
            raise RuntimeError(
                "Model is fitted and cannot be modified. You should "
                "clone it and then modify.")
        if len(self) == 0:
            raise IndexError("Pipeline is empty.")
        if isinstance(index, six.integer_types):
            del self.steps[index]
        elif isinstance(index, str):
            res = []
            for i, n in enumerate(self.steps):
                if isinstance(n, tuple) and n[0] == index:
                    res.append(i)
            for i in reversed(res):
                del self.steps[i]
        else:
            raise TypeError(
                "index must be an integer or a stepname as a string")

    def append(self, step):
        """
        Extends the pipeline with a new transform/learner at the end.
        Note that a fitted pipeline cannot be modified.
        Example: ``pipe.append(FastLinearRegressor())``.

        Example: ``pipe.append(("learner", FastLinearRegressor()))``.

        :param step: the transform/learner to append
        """
        if self._is_fitted:
            raise RuntimeError(
                "Model is fitted and cannot be modified. You should "
                "clone it and then modify.")
        if self.steps is None:
            self.steps = []
        self.steps.append(step)

    def insert(self, pos, step):  # todo sweep
        """
        Inserts a transform/learner into the pipeline.

        :param pos: position to insert, should be integers
        :param step: the transform/learner to insert

        Example: ``pipe.insert(1, FastLinearRegressor())``.

        Example: ``pipe.insert(1, ("learner", FastLinearRegressor()))``.
        """
        if self._is_fitted:
            raise RuntimeError(
                "Model is fitted and cannot be modified. You should "
                "clone it and then modify.")
        if self.steps is None:
            self.steps = []
        self.steps.insert(pos, step)

    def __getitem__(self, index):
        """
        Returns one element of the pipeline.
        *index* must be an integer or a stepname.
        In that case, the method will look for all transforms
        or learners for which the stepname is equal to *index*.
        The returned objets contains information before training happened.
        Output from a specific step cannot be computed from the returned
        object.

        .. index:: entrypoint

        By extension, this method returns a description object
        which describs what the training should do.
        Once trained, the attriutes ``graph_.nodes`` returned
        the execution objects (or *entrypoints*). Their number
        can be different, they represent how a pipeline the user defines
        is translated into core transforms and learners.
        """
        if len(self) == 0:
            raise IndexError("Pipeline is empty.")
        if isinstance(index, six.integer_types):
            return self.steps[index]
        elif isinstance(index, str):
            res = []
            for n in self.steps:
                if isinstance(n, tuple) and n[0] == index:
                    res.append(n)
            return res
        else:
            raise TypeError(
                "index must be an integer or a stepname as a string")

    def _check_ambiguities(self, X, y_temp, weights):
        if y_temp is not None:
            def getn(n):
                if isinstance(n, tuple):
                    return n[-1]
                else:
                    return n

            has_defined = any(
                n.has_defined_columns(
                    Role.Label) for n in map(
                    getn,
                    self.nodes))
            if has_defined:
                raise RuntimeError(
                    "If any step in the pipeline has defined Label, "
                    "only fit(X) is allowed or the training becomes "
                    "ambiguous.")

    @trace
    def get_feature_contributions(self, X, top=10, bottom=10, verbose=0, 
                                  as_binary_data_stream=False, **params):
        """
        Calculates observation level feature contributions. Returns dataframe
        with raw data, predictions, and feature contributiuons for each
        prediction. Feature contributions are not supported for transforms, so
        make sure that the last step in a pipeline is a model. Feature
        contriutions are supported for the following models:

        * Regression:

            * OrdinaryLeastSquaresRegressor
            * FastLinearRegressor
            * OnlineGradientDescentRegressor
            * PoissonRegressionRegressor
            * GamRegressor
            * LightGbmRegressor
            * FastTreesRegressor
            * FastForestRegressor
            * FastTreesTweedieRegressor

        * Binary Classification:

            * AveragedPerceptronBinaryClassifier
            * LinearSvmBinaryClassifier
            * LogisticRegressionBinaryClassifier
            * FastLinearBinaryClassifier
            * SgdBinaryClassifier
            * SymSgdBinaryClassifier
            * GamBinaryClassifier
            * FastForestBinaryClassifier
            * FastTreesBinaryClassifier
            * LightGbmBinaryClassifier

        * Ranking:

            * LightGbmRanker

        :param X: {array-like [n_samples, n_features],
            :py:class:`nimbusml.FileDataStream` }
        :param top: the number of positive contributions with highest magnitude
            to report.
        :param bottom: The number of negative contributions with highest
            magnitude to report.
        :return: dataframe containing the raw data, predicted label, score,
            probabilities, and feature contributions.
        """
        self.verbose = verbose

        if not self._is_fitted:
            raise ValueError(
                "Model is not fitted. Train or load a model before.")

        if len(self.steps) > 0:
            last_node = self.last_node
            if last_node.type == 'transform':
                raise ValueError(
                    "Pipeline needs a trainer as last step.")

        X, y_temp, columns_renamed, feature_columns, label_column, \
            schema, weights, weight_column = self._preprocess_X_y(X)

        all_nodes = []
        inputs = dict([('data', ''), ('predictor_model', self.model)])
        if isinstance(X, FileDataStream):
            importtext_node = data_customtextloader(
                input_file="$file",
                data="$data",
                custom_schema=schema.to_string(
                    add_sep=True))
            all_nodes = [importtext_node]
            inputs = dict([('file', ''), ('predictor_model', self.model)])

        score_node = transforms_datasetscorerex(
            data="$data",
            predictor_model="$predictor_model",
            scored_data="$scoredvectordata")

        fcc_node = transforms_featurecontributioncalculationtransformer(
            data="$scoredvectordata",
            predictor_model="$predictor_model",
            output_data="$output_data",
            top=top,
            bottom=bottom,
            normalize=True)
        
        all_nodes.extend([score_node, fcc_node])

        outputs = dict(output_data="")

        data_output_format = DataOutputFormat.IDV if as_binary_data_stream \
                             else DataOutputFormat.DF,

        graph = Graph(
            inputs,
            outputs,
            data_output_format,
            *all_nodes)

        class_name = type(self).__name__
        method_name = inspect.currentframe().f_code.co_name
        telemetry_info = ".".join([class_name, method_name])

        try:
            (out_model, out_data, out_metrics, _) = graph.run(
                X=X,
                random_state=self.random_state,
                model=self.model,
                verbose=verbose,
                telemetry_info=telemetry_info,
                **params)
        except RuntimeError as e:
            raise e

        return out_data

    def get_output_columns(self, verbose=0, **params):
        """
        Returns the output list of columns for the fitted model.
        :return: list .
        """
        self.verbose = verbose

        if not self._is_fitted:
            raise ValueError(
                "Model is not fitted. Train or load a model before.")

        if len(self.steps) > 0:
            last_node = self.last_node
            if last_node.type != 'transform':
                raise ValueError(
                    "Pipeline needs a transformer as last step.")

        inputs = dict([('transform_model', self.model)])
        schema_node = models_schema(
            model="$transform_model",
            schema="$output_data")
        all_nodes = [schema_node]

        outputs = dict(output_data="")

        graph = Graph(
            inputs,
            outputs,
            DataOutputFormat.LIST,
            *all_nodes)

        try:
            (_, out_data, _, _) = graph.run(
                X=None,
                y=None,
                random_state=self.random_state,
                model=self.model,
                no_input_data=True,
                verbose=verbose,
                **params)
        except RuntimeError as e:
            raise e

        return out_data
    
    @trace
    def permutation_feature_importance(self, X, number_of_examples=None,
                                       permutation_count=1,
                                       filter_zero_weight_features=False,
                                       verbose=0, as_binary_data_stream=False,
                                       **params):
        """
        Permutation feature importance (PFI) is a technique to determine the
        global importance of features in a trained machine learning model. PFI
        is a simple yet powerful technique motivated by Breiman in section 10
        of his Random Forests paper (Machine Learning, 2001). The advantage of
        the PFI method is that it is model agnostic - it works with any model
        that can be evaluated - and it can use any dataset, not just the
        training set, to compute feature importance metrics.
        
        PFI works by taking a labeled dataset, choosing a feature, and
        permuting the values for that feature across all the examples, so that
        each example now has a random value for the feature and the original
        values for all other features. The evaluation metric (e.g. NDCG) is
        then calculated for this modified dataset, and the change in the
        evaluation metric from the original dataset is computed. The larger the
        change in the evaluation metric, the more important the feature is to
        the model, i.e. the most important features are those that the model is
        most sensitive to. PFI works by performing this permutation analysis
        across all the features of a model, one after another.

        Note that for increasing metrics (e.g. AUC, accuracy, R-Squared, NDCG),
        the most important features will be those with the highest negative
        mean change in the metric. Conversely, for decreasing metrics (e.g.
        Mean Squared Error, Log loss), the most important features will be
        those with the highest positive mean change in the metric.

        PFI is supported for binary classifiers, classifiers, regressors, and
        rankers.
        
        The mean changes and statndard errors of the means are evaluated for
        the following metrics are evaluated for PFI:

        * Binary Classification:

            * Area under ROC curve (AUC)
            * Accuracy
            * Positive precision
            * Positive recall
            * Negative precision
            * Negative recall
            * F1 score
            * Area under Precision-Recall curve (AUPRC)

        * Multiclass classification:

            * Macro accuracy
            * Micro accuracy
            * Log loss
            * Log loss reduction
            * Top k accuracy
            * Per-class log loss

        * Regression:
        
            * Mean absolute error (MAE)
            * Mean squared error (MSE)
            * Root mean squared error (RMSE)
            * Loss function
            * R-Squared

        * Ranking

            * Discounted cumulative gains (DCG) @1, @2, and @3
            * Normalized discounted cumulative gains (NDCG) @1, @2, and @3

        **Reference**

            `Breiman, L. Random Forests. Machine Learning (2001) 45: 5.
            <https://link.springer.com/content/pdf/10.1023%2FA%3A1010933404324.pdf>`_

        :param X: {array-like [n_samples, n_features],
            :py:class:`nimbusml.FileDataStream` }
        :param number_of_examples: Limit the number of examples to evaluate on.
            ``'None'`` means all examples in the dataset are used.
        :param permutation_count: The number of permutations to perform.
        :filter_zero_weight_features: Pre-filter features with zero weight. PFI
            will not be evaluated on these features.
        :return: dataframe containing the mean change in evaluation metrics and
            standard error of the mean for each feature. Features with the
            largest change in a metric are the most important in the model with
            respect to that metric.
        """
        self.verbose = verbose

        if not self._is_fitted:
            raise ValueError(
                "Model is not fitted. Train or load a model before test().")

        X, _, _, _, _, schema, _, _ = self._preprocess_X_y(X)

        all_nodes = []
        inputs = dict([('data', ''), ('predictor_model', self.model)])
        if isinstance(X, FileDataStream):
            importtext_node = data_customtextloader(
                input_file="$file",
                data="$data",
                custom_schema=schema.to_string(
                    add_sep=True))
            all_nodes = [importtext_node]
            inputs = dict([('file', ''), ('predictor_model', self.model)])

        pfi_node = transforms_permutationfeatureimportance(
            data="$data",
            predictor_model="$predictor_model",
            metrics="$output_data",
            permutation_count=permutation_count,
            number_of_examples_to_use=number_of_examples,
            use_feature_weight_filter=filter_zero_weight_features)
        
        all_nodes.extend([pfi_node])

        outputs = dict(output_data="")

        data_output_format = DataOutputFormat.IDV if as_binary_data_stream \
                             else DataOutputFormat.DF,

        graph = Graph(
            inputs,
            outputs,
            data_output_format,
            *all_nodes)

        class_name = type(self).__name__
        method_name = inspect.currentframe().f_code.co_name
        telemetry_info = ".".join([class_name, method_name])

        try:
            (out_model, out_data, out_metrics, _) = graph.run(
                X=X,
                random_state=self.random_state,
                model=self.model,
                verbose=verbose,
                telemetry_info=telemetry_info,
                **params)
        except RuntimeError as e:
            raise e

        out_data = self._fix_pfi_columns(out_data)

        return out_data

    def _fix_pfi_columns(self, data):
        cols = []
        for i in range(len(data.columns)):
            if 'StdErr' in data.columns.values[i]:
                if data.columns.values[i][:15] == 'PerClassLogLoss' :
                    cols.append('PerClassLogLoss' + \
                        data.columns.values[i][21:] + '.StdErr')
                elif data.columns.values[i][:10] == 'Discounted':
                    pos = int(data.columns.values[i][-1]) + 1
                    cols.append('DCG@' + str(pos) + '.StdErr')
                elif data.columns.values[i][:10] == 'Normalized':
                    pos = int(data.columns.values[i][-1]) + 1
                    cols.append('NDCG@' + str(pos) + '.StdErr')
                else:
                    cols.append(data.columns.values[i][:-6] + '.StdErr')
            else:
                if data.columns.values[i][:10] == 'Discounted':
                    pos = int(data.columns.values[i][26]) + 1
                    cols.append('DCG@' + str(pos))
                elif data.columns.values[i][:10] == 'Normalized':
                    pos = int(data.columns.values[i][36]) + 1
                    cols.append('NDCG@' + str(pos))
                else:
                    cols.append(data.columns.values[i])
        data.columns = cols
        
        return data

    @trace
    def _predict(self, X, y=None,
                 evaltype='auto', group_id=None,
                 weight=None,
                 verbose=0,
                 as_binary_data_stream=False, **params):
        """
        Apply transforms and test with the final estimator, return metrics
        """
        # start the clock!
        start_time = time.time()
        self.verbose = verbose

        if not self._is_fitted:
            raise ValueError(
                "Model is not fitted. Train or load a model before test("
                ").")

        if y is not None:
            if len(self.steps) > 0:
                last_node = self.last_node
                if last_node.type == 'transform':
                    raise ValueError(
                        "Pipeline needs a trainer as last step for test()")

        X, y_temp, columns_renamed, feature_columns, label_column, \
            schema, weights, weight_column = self._preprocess_X_y(
                X, y, w=weight
            )

        if (not isinstance(y, (str, tuple))) or (
                isinstance(X, DataFrame) and isinstance(y, (str, tuple))):
            y = y_temp

        is_transformer_chain = False
        with ZipFile(self.model) as model_zip:
            is_transformer_chain = any('TransformerChain' in item
                                   for item in model_zip.namelist())

        all_nodes = []
        if is_transformer_chain:
            inputs = dict([('data', ''), ('transform_model', self.model)])
            if isinstance(X, FileDataStream):
                importtext_node = data_customtextloader(
                    input_file="$file",
                    data="$data",
                    custom_schema=schema.to_string(
                        add_sep=True))
                all_nodes = [importtext_node]
                inputs = dict([('file', ''), ('transform_model', self.model)])

            score_node = transforms_datasettransformscorer(
                data="$data",
                transform_model="$transform_model",
                scored_data="$scoredVectorData")
            all_nodes.extend([score_node])
        else:
            inputs = dict([('data', ''), ('predictor_model', self.model)])
            if isinstance(X, FileDataStream):
                importtext_node = data_customtextloader(
                    input_file="$file",
                    data="$data",
                    custom_schema=schema.to_string(
                        add_sep=True))
                all_nodes = [importtext_node]
                inputs = dict([('file', ''), ('predictor_model', self.model)])

            score_node = transforms_datasetscorerex(
                data="$data",
                predictor_model="$predictor_model",
                scored_data="$scoredVectorData")
            all_nodes.extend([score_node])

        if (evaltype in ['binary', 'multiclass']) or \
           (hasattr(self, 'steps')
            and self.steps is not None
            and len(self.steps) > 0
            and self.last_node.type == 'classifier'):

            select_node = transforms_scorecolumnselector(
                data="$scoredVectorData",
                output_data="$scoreColumnsOnlyData", score_column="Score")
            convert_label_node = \
                transforms_predictedlabelcolumnoriginalvalueconverter(
                    data="$scoreColumnsOnlyData",
                    predicted_label_column="PredictedLabel",
                    output_data="$output_data")
            all_nodes.extend([select_node, convert_label_node])
        else:
            select_node = transforms_scorecolumnselector(
                data="$scoredVectorData",
                output_data="$output_data", score_column="Score")
            all_nodes.extend([select_node])

        if y is not None:
            evaluate_nodes = self._evaluation_infer(
                evaltype, label_column, group_id, **params)
            for node in evaluate_nodes:
                all_nodes.extend([node])
            output_scores = '' if params.get(
                'output_scores', False) else '<null>'
            outputs = OrderedDict(
                [('output_metrics', ''), ('output_data', output_scores)])
        else:
            outputs = dict(output_data="")

        data_output_format = DataOutputFormat.IDV if as_binary_data_stream \
                             else DataOutputFormat.DF,

        graph = Graph(
            inputs,
            outputs,
            data_output_format,
            *all_nodes)

        class_name = type(self).__name__
        method_name = inspect.currentframe().f_code.co_name
        telemetry_info = ".".join([class_name, method_name])

        try:
            (out_model, out_data, out_metrics, _) = graph.run(
                X=X,
                y=y,
                random_state=self.random_state,
                model=self.model,
                verbose=verbose,
                telemetry_info=telemetry_info,
                **params)
        except RuntimeError as e:
            self._run_time = time.time() - start_time
            raise e

        if is_transformer_chain:
            out_data['PredictedLabel'] = out_data['PredictedLabel']*1


        if y is not None:
            # We need to fix the schema for ranking metrics
            if evaltype == 'ranking':
                out_metrics = self._fix_ranking_metrics_schema(out_metrics)

        # stop the clock
        self._run_time = time.time() - start_time
        self._write_csv_time = graph._write_csv_time
        return out_data, out_metrics

    def _extract_classes(self, y):
        if (self.steps and
            (self.last_node.type in ['classifier', 'anomaly']) and
            (y is not None) and
            (not isinstance(y, (str, tuple)))):

            unique_classes = unique_labels(y)
            if len(unique_classes) < 2:
                raise ValueError(
                    "Classifier can't train when only one class is "
                    "present.")
            self._add_classes(unique_classes)

    def _extract_classes_from_headers(self, headers):
        # Note: _classes can not be added to the Pipeline unless
        # it already exists in the predictor node because the
        # dtype is required to set the correct type.
        if self.steps and hasattr(self.last_node, 'classes_'):
            classes = [x.replace('Score.', '') for x in headers]
            classes = np.array(classes).astype(self.last_node.classes_.dtype)
            self._add_classes(classes)

    def _add_classes(self, classes):
        # Create classes_ attribute similar to scikit
        # Add both to pipeline and ending classifier
        self.classes_ = classes

        if self.steps:
            self.last_node.classes_ = classes

    @trace
    def predict(self, X, verbose=0, as_binary_data_stream=False, **params):
        """
        Predict based on the input data

        :param X: {array-like [n_samples, n_features],
            :py:class:`nimbusml.FileDataStream` }
        """
        out_data, out_metrics = self._predict(
            X, verbose=verbose,
            as_binary_data_stream=as_binary_data_stream, **params)
        return out_data

    @trace
    def predict_proba(self, X, verbose=0, **params):
        """
        Apply transforms and predict probabilities

        :param X: {array-like [n_samples, n_features],
            :py:class:`nimbusml.FileDataStream` }

        :return: array, shape = [n_samples, n_classes]
        """
        if hasattr(self, 'steps') and self.steps:
            last_node = self.last_node
            last_node._check_implements_method('predict_proba')

        scores, _ = self._predict(X, verbose=verbose, **params)

        # REVIEW: Consider adding an entry point that extracts the
        # probability column instead.
        # This will enable returning as a binary IDV, as well as will be
        #  more efficient as it will not pass the unnecessary columns
        # from ML.NET to Python.
        # for binary classifiers
        if 'Probability' in scores.columns:
            positive_class_probs = \
                scores.loc[:, scores.columns == 'Probability'].values
            negative_class_probs = 1 - positive_class_probs
            return np.column_stack(
                (negative_class_probs, positive_class_probs))

        # for multiclass, scores are probabilities
        pcols = [i for i in scores.columns if i.startswith('Score.')]
        if len(pcols) > 0:
            self._extract_classes_from_headers(pcols)
            return scores.loc[:, pcols].values

        raise ValueError(
            "Predictor did not generate probabilites." +
            scores.columns)

    @trace
    def decision_function(self, X, verbose=0, **params):
        """
        Apply transforms and generate decision values

        :param X: {array-like [n_samples, n_features],
            :py:class:`nimbusml.FileDataStream` }

        :return: array, shape=(n_samples,) if n_classes == 2 else (
            n_samples, n_classes)
        """
        if hasattr(self, 'steps') and self.steps:
            last_node = self.last_node
            last_node._check_implements_method('decision_function')

        scores, _ = self._predict(X, verbose=verbose, **params)

        # REVIEW: Consider adding an entry point that extracts the score
        #  column instead.
        # This will enable returning as a binary IDV, as well as will be
        #  more efficient as it will not
        # pass the unnecessary columns from ML.NET to Python.
        # for binary classifiers
        scols = [i for i in scores.columns if i.startswith('Score.')]

        # for binary classifiers or multiclass with n_classes == 2
        if 'Score' in scores.columns:
            return scores.loc[:, 'Score'].values
        elif len(scols) == 2:
            scol = scols[-1]
            return scores.loc[:, scol].values

        # for multiclass with n_classes > 2
        if len(scols) > 2:
            self._extract_classes_from_headers(scols)
            return scores.loc[:, scols].values

        raise ValueError(
            "Predictor did not generate scores." + scores.columns)

    @trace
    def test(
            self,
            X,
            y=None,
            evaltype='auto',
            group_id=None,
            weight=None,
            verbose=0,
            output_scores=False,
            as_binary_data_stream=False,
            **params):
        """
        Return both predictions and performance metrics. For more
        details please
        refer to
        `Metrics </nimbusml/Metrics>`_.

        :param X: {array-like [n_samples, n_features],
            :py:class:`nimbusml.FileDataStream` }
        :param y: {array-like [n_samples]}

        :param evaltype: the evaluation type for the problem, can be {
            'binary', 'multiclass', 'regression', 'cluster', 'anomaly',
            'ranking'}. The default is 'auto'. If model is loaded using the
            load_model() method, evaltype cannot be 'auto', and therefore
            must be explicitly specified.
        :param group_id: the column name for group_id for ranking problem
        :param weight: the column name for the weight column for each
            sample
        :param output_scores: if set to True will return raw scores,
            otherwise None
            in the returned tuple.
        :return: tuple (dataframe of evaluation metrics, dataframe of
            scores). If scores are
            required, set `output_scores`=True, otherwise None is
            returned by default.
        """

        params['output_scores'] = output_scores
        if not self._is_fitted:
            raise ValueError(
                "Model is not fitted. Train or load a model before test("
                ").")

        errmsg = "'y' column cannot be inferred from pipeline. Please " \
                 "specify 'y' explicitly"
        if len(self.steps) > 0:
            last_node = self.last_node
            if last_node.type == 'transform':
                raise ValueError(
                    "Pipeline needs a trainer as last step for test()")
            if y is None:
                y = self.last_node.label_column_name_
        elif y is None:
            raise ValueError(errmsg)

        try:
            inputs = self._get_last_node_roles(X, y, **params)
            if y is None:
                if Role.Label not in inputs:
                    raise ValueError(errmsg)
                y = inputs[Role.Label]

            weight = weight if weight is not None else inputs.get(
                Role.Weight)
            group_id = group_id if group_id is not None else inputs.get(
                Role.GroupId)
            if group_id is None:
                if hasattr(last_node, 'row_group_column_name_'):
                    group_id = last_node.row_group_column_name_
        # if model was loaded using load_model, no nodes present
        except TypeError:
            pass

        if group_id is not None:
            # If group_id is passed as parameter, we set evaltype 'auto' to
            # 'ranking'
            if evaltype == 'auto':
                evaltype = 'ranking'

            # Check to make sure user has not used group_id with a
            # non-ranking
            # scenario
            if evaltype != 'ranking':
                raise ValueError(
                    "group_id invalid if evaltype !='ranking'.")

            if isinstance(group_id, DataFrame):
                # Do not move at the beginning: circular import
                from .internal.utils.dataframes import pd_concat
                if (group_id.shape[1]) != 1:
                    raise ValueError("group_id.shape[1] != 1")
                if (group_id.shape[0] != X.shape[0]):
                    raise ValueError(
                        "group_id, X length mismatch. %d vs %d" %
                        (group_id.shape[0], X.shape[0]))
                if (group_id.columns[0] in X.columns):
                    raise ValueError(
                        "column name for group '%s' already in X" %
                        group_id.columns[0])
                X.reset_index(inplace=True, drop=True)
                group_id.reset_index(inplace=True, drop=True)
                colnames = X.columns.append(group_id.columns)
                X = pd_concat([X, group_id.astype(np.uint32)], axis=1)
                X.columns = colnames
                groupcolname = group_id.columns[0]
                out_scores, out_metrics = self._predict(
                    X, y, evaltype,
                    group_id=groupcolname,
                    verbose=verbose,
                    as_binary_data_stream=as_binary_data_stream,
                    **params)
                return out_metrics, out_scores
            elif isinstance(group_id, (str, tuple)):
                pass
            else:
                raise ValueError("invalid group_id type'.")

        out_scores, out_metrics = self._predict(
            X, y, evaltype, group_id,
            weight, verbose=verbose,
            as_binary_data_stream=as_binary_data_stream,
            **params
        )
        return out_metrics, out_scores

    @trace
    def transform(
            self,
            X,
            verbose=0,
            as_binary_data_stream=False,
            **params):
        """
        Apply transforms

        :param X: {array-like [n_samples, n_features],
            :py:class:`nimbusml.FileDataStream` }
        :param y: {array-like [n_samples]}
        :param as_binary_data_stream: If ``True`` then output an IDV file.
            See `here <https://github.com/dotnet/machinelearning/blob/master/docs/code/IDataViewImplementation.md>`_
            for more information.
        :param params: Additional arguments.
            If ``as_csr=True`` and ``as_binary_data_stream=False`` then
            return the transformed data in CSR (sparse matrix) format.
            If ``as_binary_data_stream`` is also true then that
            parameter takes precedence over ``as_csr`` and the output will
            be an IDV file.

        :return: Returns a pandas DataFrame if no other output format
            is specified. See ``as_binary_data_stream`` and ``as_csr``
            for other available output formats.
        """
        # start the clock!
        start_time = time.time()
        self.verbose = verbose

        if not self._is_fitted:
            raise ValueError(
                "Model is not fitted. Train or load a model before test("
                ").")

        X, _, _, _, _, schema, _, _ = self._preprocess_X_y(X)

        all_nodes = []

        inputs = dict([('data', ''), ('transform_model', self.model)])
        if isinstance(X, FileDataStream):
            importtext_node = data_customtextloader(
                input_file="$file",
                data="$data",
                custom_schema=schema.to_string(
                    add_sep=True))
            all_nodes = [importtext_node]
            inputs = dict([('file', ''), ('transform_model', self.model)])

        apply_node = models_datasettransformerex(
            data="$data",
            predictor_model="$transform_model",
            output_data="$output_data")

        all_nodes.extend([apply_node])

        data_output_format = DataOutputFormat.DF
        if as_binary_data_stream:
            data_output_format = DataOutputFormat.IDV
        elif params.pop('as_csr', False):
            data_output_format = DataOutputFormat.CSR

        graph = Graph(
            inputs,
            dict(output_data=""),
            data_output_format,
            *all_nodes)

        class_name = type(self).__name__
        method_name = inspect.currentframe().f_code.co_name
        telemetry_info = ".".join([class_name, method_name])
        max_slots = params.pop('max_slots', -1)

        try:
            (out_model, out_data, out_metrics, _) = graph.run(
                X=X,
                random_state=self.random_state,
                model=self.model,
                verbose=verbose,
                max_slots=max_slots,
                telemetry_info=telemetry_info,
                **params)
        except RuntimeError as e:
            self._run_time = time.time() - start_time
            raise e

        # stop the clock
        self._run_time = time.time() - start_time
        self._write_csv_time = graph._write_csv_time
        return out_data

    @trace
    def summary(self, verbose=0, **params):
        """
        Return summary for fitted model.

        Example:
           .. literalinclude:: /../nimbusml/examples/Pipeline.py
                  :language: python
        """
        if hasattr(self,
                   'model_summary') and self.model_summary is not None:
            return self.model_summary

        # start the clock!
        start_time = time.time()
        self.verbose = verbose

        if not self._is_fitted:
            raise ValueError(
                "Model is not fitted. Train or load a model before "
                "summary().")

        # check last step is predictor in case there are steps in pipeline
        # importing here to break cycle import cycle dependency between
        # pipeline and base_predictor
        from .base_predictor import BasePredictor
        if len(self.steps) > 0 and not isinstance(
                self.last_node, BasePredictor):
            raise ValueError(
                "Summary is available only for predictor types, instead "
                "got " +
                self.last_node.type)

        all_nodes = []
        inputs = dict([('predictor_model', self.model)])

        summary_node = models_summarizer(
            predictor_model="$predictor_model",
            summary="$output_data")
        all_nodes.extend([summary_node])

        outputs = dict(output_data="")

        graph = Graph(
            inputs,
            outputs,
            DataOutputFormat.DF,
            *all_nodes)

        class_name = type(self).__name__
        method_name = inspect.currentframe().f_code.co_name
        telemetry_info = ".".join([class_name, method_name])

        try:
            (_, summary_data, _, _) = graph.run(
                X=None,
                y=None,
                random_state=self.random_state,
                model=self.model,
                verbose=verbose,
                is_summary=True,
                telemetry_info=telemetry_info,
                **params)
        except RuntimeError as e:
            self._run_time = time.time() - start_time
            raise e

        # .summary() not supported if size of summary_data
        # is less or equal to 1 (if only PredictedName in summary_data)
        if summary_data.size == 1 and summary_data.columns.values == ["PredictorName"]:
            raise TypeError("One or more predictors in this pipeline do not support the .summary() function.")
        self.model_summary = summary_data

        # stop the clock
        self._run_time = time.time() - start_time
        self._write_csv_time = graph._write_csv_time
        return self.model_summary

    @trace
    def save_model(self, dst):
        """
        Save model to file. For more details, please refer to
        `load/save model </nimbusml/loadsavemodels>`_

        :param dst: filename to be saved with

        """
        if self.model is not None:
            if os.path.isfile(self.model):
                copyfile(self.model, dst)

    @trace
    def load_model(self, src):
        """
        Load model from file. The model can be generated from ML.NET in
        .zip format.
        For more details, please refer to
        `load/save model </nimbusml/loadsavemodels>`_

        :param dst: source filename to be loaded

        """
        if not os.path.isfile(src):
            raise ValueError("file not found %s" % src)
        self.model = src
        self.steps = []

    def __getstate__(self):
        odict = {'export_version': 2}

        if hasattr(self, 'steps'):
            odict['steps'] = self.steps

        if (hasattr(self, 'model') and 
            self.model is not None and
            os.path.isfile(self.model)):

            with open(self.model, "rb") as f:
                odict['modelbytes'] = f.read()

        if (hasattr(self, 'predictor_model') and 
            self.predictor_model is not None and
            os.path.isfile(self.predictor_model)):

            with open(self.predictor_model, "rb") as f:
                odict['predictor_model_bytes'] = f.read()

        return odict

    def __setstate__(self, state):
        self.steps = []
        self.model = None
        self.random_state = None

        if state.get('export_version', 0) == 0:
            # Pickled pipelines which were created
            # before export_version was added used
            # the default implementation which uses
            # the instances __dict__.
            if 'steps' in state:
                self.steps = state['steps']

        elif state.get('export_version', 0) in {1, 2}:
            if 'steps' in state:
                self.steps = state['steps']

            if 'modelbytes' in state:
                (fd, modelfile) = tempfile.mkstemp()
                fl = os.fdopen(fd, "wb")
                fl.write(state['modelbytes'])
                fl.close()
                self.model = modelfile

            if 'predictor_model_bytes' in state:
                (fd, modelfile) = tempfile.mkstemp()
                fl = os.fdopen(fd, "wb")
                fl.write(state['predictor_model_bytes'])
                fl.close()
                self.predictor_model = modelfile

        else:
            raise ValueError('Pipeline version not supported.')

    @trace
    def score(
            self,
            X,
            y,
            evaltype='auto',
            group_id=None,
            weight=None,
            verbose=0,
            **params):
        """
        Return performance metrics for the corresponding problem

        :param X: {array-like [n_samples, n_features],
            :py:class:`nimbusml.FileDataStream` }
        :param y: {array-like [n_samples]}
        :param evaltype: the evaluation type for the problem, can be {
            'binary', 'multiclass', 'regression', 'cluster',
            'anomaly', 'ranking'}. The default is 'auto'.
            If model is loaded using the load_model() method,
            evaltype cannot be 'auto', and therefore must
            be explicitly specified.
        """

        metrics, scores = self.test(
            X, y, evaltype, group_id, weight, verbose=verbose,
            output_scores=False, **params)
        task_type = evaltype if evaltype is not 'auto' else \
            self._last_node_type()

        if 'binary' in task_type:
            return metrics['AUC'][0]
        elif 'multiclass' in task_type:
            return metrics['Accuracy(micro-avg)'][0]
        elif 'regress' in task_type:
            return metrics['R Squared'][0]
        elif 'cluster' in task_type:
            return metrics['NMI'][0]
        elif 'anomaly' in task_type:
            return metrics['AUC'][0]
        elif 'rank' in task_type:
            return metrics['NDCG@1'][0]
        else:
            raise ValueError(
                "cannot generate score for {0}).".format(task_type))


    @classmethod
    def combine_models(cls, *items, **params):
        """
        Combine the models of multiple pipelines, transforms
        and/or predictors in to a single model. The models are
        combined in the order they are seen.

        :param items: the fitted pipelines, transforms and/or
            predictors which contain the models to join.

        :param contains_predictor: Set to `True` if the
            last item contains or is a predictor. Set to
            `False` if `items` only contains transforms.
            The default is True.

        :return: A new Pipeline which is backed by a model that
            is the combination of all the models passed in
            through `items`.
        """
        if len(items) == 0:
            raise RuntimeError(
                'At least one transform, predictor'
                'or pipeline must be specified.')

        for item in items:
            if not item._is_fitted:
                raise RuntimeError(
                    'Item must be fitted before'
                    'models can be combined.')

        contains_predictor = params.get('contains_predictor', True)
        verbose = params.get('verbose', 0)

        get_model = lambda x: x.model if hasattr(x, 'model') else x.model_

        if len(items) == 1:
            return Pipeline(model=get_model(items[0]))

        start_time = time.time()

        nodes = []
        inputs = {}
        transform_models = []

        for index, item in enumerate(items[:-1], start=1):
            var_name = 'transform_model' + str(index)
            inputs[var_name] = get_model(item)
            transform_models.append("$" + var_name)

        if contains_predictor:
            inputs['predictor_model'] = get_model(items[-1])

            combine_models_node = transforms_manyheterogeneousmodelcombiner(
                transform_models=transform_models,
                predictor_model='$predictor_model',
                model='$output_model')
            nodes.append(combine_models_node)

        else:
            var_name = 'transform_model' + str(len(items))
            inputs[var_name] = get_model(items[-1])
            transform_models.append("$" + var_name)

            combine_models_node = transforms_modelcombiner(
                models=transform_models,
                output_model='$output_model')
            nodes.append(combine_models_node)

        outputs = dict(output_model="")

        graph = Graph(
            inputs,
            outputs,
            DataOutputFormat.DF,
            *nodes)

        class_name = cls.__name__
        method_name = inspect.currentframe().f_code.co_name
        telemetry_info = ".".join([class_name, method_name])

        try:
            (out_model, _, _, _) = graph.run(
                X=None,
                y=None,
                random_state=None,
                model=None,
                verbose=verbose,
                is_summary=False,
                telemetry_info=telemetry_info,
                no_input_data=True,
                **params)
        except RuntimeError as e:
            raise e

        pipeline = Pipeline(model=out_model)

        # stop the clock
        pipeline._run_time = time.time() - start_time
        pipeline._write_csv_time = graph._write_csv_time

        return pipeline<|MERGE_RESOLUTION|>--- conflicted
+++ resolved
@@ -680,9 +680,8 @@
                 transform_models.append(node.inputs['TransformModel'])
             elif "Model" in node.outputs:
                 transform_models.append(node.outputs["Model"])
-<<<<<<< HEAD
         # no need to combine if there is only 1 model that is not a DatasetTransformer
-        if learner_node and len(transform_models) > 0:
+        if learner_exists and len(transform_models) > 0:
             combine_model_node = transforms_manyheterogeneousmodelcombiner(
                 transform_models=transform_models,
                 predictor_model=predictor_model,
@@ -703,35 +702,8 @@
                 output_predictor_model_node._implicit = True
                 graph_nodes.append(output_predictor_model_node)
         elif len(transform_models) > 1 or \
-            (learner_node == None and len(transform_models) > 0 and \
+            (learner_exists == None and len(transform_models) > 0 and \
             transform_models[-1].startswith("$dataset_transformer_model")):
-=======
-        # no need to combine if there is only 1 model
-        if learner_exists and len(transform_models) > 0:
-            # imported here to avoid circular reference
-            from .ensemble.votingensemble import VotingEnsemble
-            if not isinstance(last_node, VotingEnsemble):
-                combine_model_node = transforms_manyheterogeneousmodelcombiner(
-                    transform_models=transform_models,
-                    predictor_model=predictor_model,
-                    model=output_model)
-                combine_model_node._implicit = True
-                graph_nodes.append(combine_model_node)
-                if do_output_predictor_model:
-                    # get implicit_nodes and build predictor model only
-                    implicit_nodes = graph_sections['implicit_nodes']
-                    implicit_transform_models = []
-                    for node in implicit_nodes:
-                        if "Model" in node.outputs:
-                            implicit_transform_models.append(node.outputs["Model"])
-                    output_predictor_model_node = transforms_manyheterogeneousmodelcombiner(
-                        transform_models=implicit_transform_models,
-                        predictor_model=predictor_model,
-                        model=output_predictor_model)
-                    output_predictor_model_node._implicit = True
-                    graph_nodes.append(output_predictor_model_node)
-        elif len(transform_models) > 1:
->>>>>>> d08b702a
             combine_model_node = transforms_modelcombiner(
                 models=transform_models,
                 output_model=output_model)
