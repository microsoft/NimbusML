--- conflicted
+++ resolved
@@ -1,22 +1,11 @@
-<<<<<<< HEAD
 from ._fromkey import FromKey
 from ._tokey import ToKey
 from ._tensorflowscorer import TensorFlowScorer
-=======
-from .fromkey import FromKey
-from .tokey import ToKey
-from .tensorflowscorer import TensorFlowScorer
-from .datasettransformer import DatasetTransformer
->>>>>>> 15eddb43
+from ._datasettransformer import DatasetTransformer
 
 __all__ = [
     'FromKey',
     'ToKey',
-<<<<<<< HEAD
-    'TensorFlowScorer'
-]
-=======
     'TensorFlowScorer',
     'DatasetTransformer'
 ]
->>>>>>> 15eddb43
