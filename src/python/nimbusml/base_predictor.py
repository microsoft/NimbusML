# --------------------------------------------------------------------------------------------
# Copyright (c) Microsoft Corporation. All rights reserved.
# Licensed under the MIT License.
# --------------------------------------------------------------------------------------------
"""
Base class for all the predictors.
"""

__all__ = ["BasePredictor"]

import os

from sklearn.base import BaseEstimator

from . import Pipeline
from .internal.core.base_pipeline_item import BasePipelineItem
from .internal.utils.utils import trace, compare_shape, set_shape


class BasePredictor(BaseEstimator, BasePipelineItem):
    """
    Base class for all predictors.
    """

    @trace
    def __init__(self, **params):
        if 'type' not in params:
            raise KeyError("type must be specified")
        BasePipelineItem.__init__(self, **params)

    @trace
    def fit(self, X, y=None, **params):
        """
        Fit the model given training data

        :param X: array-like with shape=[n_samples, n_features] or else
        :py:class:`nimbusml.FileDataStream`
        :param y: array-like with shape=[n_samples]
        :return: self
        """
        # Clear cached summary since it should not
        # retain its value after a new call to fit
        if hasattr(self, 'model_summary_'):
            delattr(self, 'model_summary_')

        pipeline = Pipeline([self])
        try:
            pipeline.fit(X, y, **params)
        except RuntimeError as e:
            set_shape(self, X)
            self.model_ = pipeline.model
            raise e

        self.model_ = pipeline.model
        set_shape(self, X)
        return self

    @property
    def _is_fitted(self):
        """
        Tells if the predictor was trained.
        """
        return (hasattr(self, 'model_') and
                self.model_ and
                os.path.isfile(self.model_))

    @trace
    def _invoke_inference_method(self, method, X, **params):
        """
        Returns predictions. Can be predicted labels, probabilities
        or else decision values.
        """
        if not self._is_fitted:
            raise ValueError("Model is not fitted. "
                             "fit() must be called before {}.".format(method))

        # Check that the input is of the same shape as the one passed
        # during
        # fit.
        compare_shape(self, X)

        # if not isinstance(X, DataFrame):
        #     X = check_array(X, accept_sparse=['csr'])

        pipeline = Pipeline([self], model=self.model_)
        data = getattr(pipeline, method)(X, **params)
        return data

    @trace
    def get_feature_contributions(self, X, **params):
<<<<<<< HEAD
        return self._invoke_inference_method('get_feature_contributions', X, **params)
=======
        return self._invoke_inference_method('get_feature_contributions',
                                             X, **params)

    @trace
    def permutation_feature_importance(self, X, **params):
        return self._invoke_inference_method('permutation_feature_importance',
                                             X, **params)
>>>>>>> 15eddb43

    @trace
    def predict(self, X, **params):
        """
        Predict target value

        :param X: array-like with shape=[n_samples, n_features] or else
        :py:class:`nimbusml.FileDataStream`
        :return: pandas.DataFrame, [n_samples]
        """
        data = self._predict(X, **params)
        try:
            predictions = data['PredictedLabel'] if (
                        self.type == "classifier" or self.type ==
                        "clusterer") else data['Score']
        except KeyError as e:
            raise KeyError(
                "Type: {0}, unable to find column {1} in {2}".format(
                    self.type, str(e), data.columns))
        return predictions

    @trace
    def _predict(self, X, **params):
        return self._invoke_inference_method('predict', X, **params)

    @trace
    def _check_implements_method(self, method):
        """
        Checks if this class implements method
        """
        if not hasattr(self, method):
            raise AttributeError(method + "() is not available for "
                                 + str(self.__class__))

    @trace
    def _predict_proba(self, X, **params):
        """
        Generate probabilities if method exists
        """
        self._check_implements_method('predict_proba')
        return self._invoke_inference_method('predict_proba', X, **params)

    @trace
    def _decision_function(self, X, **params):
        """
        Generate decision values if method exists
        """
        self._check_implements_method('decision_function')
        return self._invoke_inference_method('decision_function', X,
                                             **params)

    @trace
    def summary(self):
        """
        Returns model summary.
        """
        if hasattr(self, 'model_summary_') and self.model_summary_ is not None:
            return self.model_summary_

        if not hasattr(
                self, 'model_') or self.model_ is None or not \
                os.path.isfile(self.model_):
            raise ValueError(
                "Model is not fitted. Train or load a model before "
                "summary().")

        pipeline = Pipeline([self], model=self.model_)
        self.model_summary_ = pipeline.summary()
        return self.model_summary_<|MERGE_RESOLUTION|>--- conflicted
+++ resolved
@@ -88,9 +88,6 @@
 
     @trace
     def get_feature_contributions(self, X, **params):
-<<<<<<< HEAD
-        return self._invoke_inference_method('get_feature_contributions', X, **params)
-=======
         return self._invoke_inference_method('get_feature_contributions',
                                              X, **params)
 
@@ -98,7 +95,6 @@
     def permutation_feature_importance(self, X, **params):
         return self._invoke_inference_method('permutation_feature_importance',
                                              X, **params)
->>>>>>> 15eddb43
 
     @trace
     def predict(self, X, **params):
