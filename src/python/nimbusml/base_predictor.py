# --------------------------------------------------------------------------------------------
# Copyright (c) Microsoft Corporation. All rights reserved.
# Licensed under the MIT License.
# --------------------------------------------------------------------------------------------
"""
Base class for all the predictors.
"""

__all__ = ["BasePredictor"]

import os
from collections import OrderedDict

from sklearn.base import BaseEstimator

from . import Pipeline
from .internal.core.base_pipeline_item import BasePipelineItem
from .internal.utils.data_roles import Role
from .internal.utils.data_schema import DataSchema
from .internal.utils.schema_helper import _extract_label_column
from .internal.utils.utils import trace, compare_shape, set_shape

from .internal.entrypoints.transforms_featurecombiner import \
    transforms_featurecombiner
from .internal.entrypoints.transforms_labelcolumnkeybooleanconverter \
    import transforms_labelcolumnkeybooleanconverter
from .internal.entrypoints.transforms_labeltofloatconverter import \
    transforms_labeltofloatconverter
from .internal.entrypoints.transforms_optionalcolumncreator import \
    transforms_optionalcolumncreator


class BasePredictor(BaseEstimator, BasePipelineItem):
    """
    Base class for all predictors.
    """

    @trace
    def __init__(self, **params):
        if 'type' not in params:
            raise KeyError("type must be specified")
        BasePipelineItem.__init__(self, **params)

    @trace
    def fit(self, X, y=None, **params):
        """
        Fit the model given training data

        :param X: array-like with shape=[n_samples, n_features] or else
        :py:class:`nimbusml.FileDataStream`
        :param y: array-like with shape=[n_samples]
        :return: self
        """
        # Clear cached summary since it should not
        # retain its value after a new call to fit
        if hasattr(self, 'model_summary_'):
            delattr(self, 'model_summary_')

        pipeline = Pipeline([self])
        try:
            pipeline.fit(X, y, **params)
        except RuntimeError as e:
            set_shape(self, X)
            self.model_ = pipeline.model
            raise e

        self.model_ = pipeline.model
        set_shape(self, X)
        return self

    @property
    def _is_fitted(self):
        """
        Tells if the predictor was trained.
        """
        return (hasattr(self, 'model_') and
                self.model_ and
                os.path.isfile(self.model_))

    @trace
    def _invoke_inference_method(self, method, X, **params):
        """
        Returns predictions. Can be predicted labels, probabilities
        or else decision values.
        """
        if not self._is_fitted:
            raise ValueError("Model is not fitted. "
                             "fit() must be called before {}.".format(method))

        # Check that the input is of the same shape as the one passed
        # during
        # fit.
        compare_shape(self, X)

        # if not isinstance(X, DataFrame):
        #     X = check_array(X, accept_sparse=['csr'])

        pipeline = Pipeline([self], model=self.model_)
        data = getattr(pipeline, method)(X, **params)
        return data

    @trace
    def get_feature_contributions(self, X, **params):
        return self._invoke_inference_method('get_feature_contributions',
                                             X, **params)

    @trace
    def permutation_feature_importance(self, X, **params):
        return self._invoke_inference_method('permutation_feature_importance',
                                             X, **params)

    @trace
    def predict(self, X, **params):
        """
        Predict target value

        :param X: array-like with shape=[n_samples, n_features] or else
        :py:class:`nimbusml.FileDataStream`
        :return: pandas.DataFrame, [n_samples]
        """
        data = self._predict(X, **params)
        try:
            predictions = data['PredictedLabel'] if (
                        self.type == "classifier" or self.type ==
                        "clusterer") else data['Score']
        except KeyError as e:
            raise KeyError(
                "Type: {0}, unable to find column {1} in {2}".format(
                    self.type, str(e), data.columns))
        return predictions

    @trace
    def _predict(self, X, **params):
        return self._invoke_inference_method('predict', X, **params)

    @trace
    def _check_implements_method(self, method):
        """
        Checks if this class implements method
        """
        if not hasattr(self, method):
            raise AttributeError(method + "() is not available for "
                                 + str(self.__class__))

    @trace
    def _predict_proba(self, X, **params):
        """
        Generate probabilities if method exists
        """
        self._check_implements_method('predict_proba')
        return self._invoke_inference_method('predict_proba', X, **params)

    @trace
    def _decision_function(self, X, **params):
        """
        Generate decision values if method exists
        """
        self._check_implements_method('decision_function')
        return self._invoke_inference_method('decision_function', X,
                                             **params)

    @trace
    def summary(self):
        """
        Returns model summary.
        """
        if hasattr(self, 'model_summary_') and self.model_summary_ is not None:
            return self.model_summary_

        if not hasattr(
                self, 'model_') or self.model_ is None or not \
                os.path.isfile(self.model_):
            raise ValueError(
                "Model is not fitted. Train or load a model before "
                "summary().")

        pipeline = Pipeline([self], model=self.model_)
        self.model_summary_ = pipeline.summary()
        return self.model_summary_

    @trace
<<<<<<< HEAD
    def export_to_onnx(self, *args, **kwargs):
        """
        Export the model to the ONNX format.

        See :py:meth:`nimbusml.Pipeline.export_to_onnx` for accepted arguments.
        """
        if not hasattr(self, 'model_') \
            or self.model_ is None \
            or not os.path.isfile(self.model_):

            raise ValueError("Model is not fitted. Train or load a model before "
                             "export_to_onnx().")

        pipeline = Pipeline([self], model=self.model_)
        pipeline.export_to_onnx(*args, **kwargs)
=======
    def _get_implicit_transforms(
            self,
            features,
            label,
            num_transforms,
            output_data,
            output_model,
            weight=None):
        if self.type == 'regressor':
            optional_node = transforms_optionalcolumncreator(
                column=[label],
                data="$input_data" if num_transforms == 0 else
                output_data + str(num_transforms),
                output_data="$optional_data",
                model=output_model + str(num_transforms + 1))
            optional_node._implicit = True
            label_node = transforms_labeltofloatconverter(
                data="$optional_data",
                label_column=label,
                output_data="$label_data",
                model=output_model + str(num_transforms + 2))
            label_node._implicit = True
            feature_node = transforms_featurecombiner(
                data="$label_data",
                features=features,
                output_data=output_data,
                model=output_model + str(num_transforms + 3))
            feature_node._implicit = True
            implicit_nodes = [optional_node, label_node, feature_node]
        elif self.type in ('classifier', 'ranker'):
            optional_node = transforms_optionalcolumncreator(
                column=[label],
                data="$input_data" if num_transforms == 0 else
                output_data + str(num_transforms),
                output_data="$optional_data",
                model=output_model + str(num_transforms + 1))
            optional_node._implicit = True
            label_node = transforms_labelcolumnkeybooleanconverter(
                data="$optional_data",
                label_column=label,
                output_data="$label_data",
                text_key_values=False,
                model=output_model + str(num_transforms + 2))
            label_node._implicit = True
            feature_node = transforms_featurecombiner(
                data="$label_data",
                features=features,
                output_data=output_data,
                model=output_model + str(num_transforms + 3))
            feature_node._implicit = True
            implicit_nodes = [optional_node, label_node, feature_node]
        elif self.type in {'recommender', 'sequence'}:
            raise NotImplementedError("Type '{0}' is not implemented yet.".
                                      format(self.type))
        else:
            feature_node = transforms_featurecombiner(
                data="$input_data" if num_transforms == 0 else
                output_data + str(num_transforms),
                features=features,
                output_data=output_data,
                model=output_model + str(num_transforms + 1))
            feature_node._implicit = True
            implicit_nodes = [feature_node]

        return implicit_nodes

    def _get_graph_nodes(
            self,
            transform_nodes,
            columns_out,
            label_column,
            weight_column,
            output_data,
            output_model,
            predictor_model,
            y,
            strategy_iosklearn):
        graph_nodes = OrderedDict()
        num_transforms = len(transform_nodes)

        if hasattr(
                self,
                'feature_column_name') and self.feature_column_name is \
                not None:
            if isinstance(self.feature_column_name, list):
                learner_features = self.feature_column_name
                self.feature_column_name = 'Features'
            else:
                learner_features = [self.feature_column_name]
        elif strategy_iosklearn in ("previous", "accumulate"):
            if hasattr(
                    self,
                    'feature') and self.feature is not None:
                if isinstance(self.feature, list):
                    learner_features = self.feature
                else:
                    learner_features = [self.feature]
                self.feature_column_name = 'Features'
            elif isinstance(columns_out, list):
                learner_features = columns_out
                self.feature_column_name = 'Features'
            elif columns_out is None:
                learner_features = ['Features']
                self.feature_column_name = 'Features'
            else:
                learner_features = [columns_out]
                self.feature_column_name = 'Features'
        else:
            raise NotImplementedError(
                "Strategy '{0}' to handle unspecified inputs is not "
                "implemented".format(strategy_iosklearn))

        if label_column is not None or self._use_role(Role.Label):
            if getattr(self, 'label_column_name_', None):
                label_column = self.label_column_name_
            elif getattr(self, 'label_column_name', None):
                label_column = self.label_column_name
            elif label_column:
                self.label_column_name = label_column
            elif y is None:
                if label_column is None:
                    label_column = Role.Label
                self.label_column_name = label_column
            else:
                label_column = _extract_label_column(
                    self, DataSchema.read_schema(y))
                if label_column is None:
                    label_column = Role.Label
                self.label_column_name = label_column
        else:
            self.label_column_name = None
            label_column = None

        if weight_column is not None or self._use_role(Role.Weight):
            if getattr(self, 'example_weight_column_name', None):
                weight_column = self.example_weight_column_name
            elif weight_column:
                self.example_weight_column_name = weight_column
        else:
            self.example_weight_column_name = None
            weight_column = None

        if (hasattr(self, 'row_group_column_name_')
                and self.row_group_column_name_ is not None):
            group_id_column = self.row_group_column_name_
        elif (hasattr(self, 'row_group_column_name') and
              self.row_group_column_name is not None):
            group_id_column = self.row_group_column_name
        else:
            group_id_column = None

        implicit_transforms = self._get_implicit_transforms(
            features=learner_features,
            label=label_column,
            weight=weight_column,
            num_transforms=num_transforms,
            output_data=output_data,
            output_model=output_model)
        graph_nodes['implicit_nodes'] = implicit_transforms

        self._check_roles()

        # todo: ideally all the nodes have the same name for params
        # so we dont have to distinguish if its learner or
        # transformer. We will supply input_data, output_data and
        # output_model vars. Its up to node to use supplied vars.
        learner_node = self._get_node(
            feature_column_name=learner_features,
            training_data=output_data,
            predictor_model=predictor_model,
            label_column_name=label_column,
            example_weight_column_name=weight_column,
            row_group_column_name=group_id_column)
        graph_nodes['learner_node'] = [learner_node]
        return graph_nodes, learner_features
>>>>>>> d08b702a
<|MERGE_RESOLUTION|>--- conflicted
+++ resolved
@@ -178,24 +178,6 @@
         self.model_summary_ = pipeline.summary()
         return self.model_summary_
 
-    @trace
-<<<<<<< HEAD
-    def export_to_onnx(self, *args, **kwargs):
-        """
-        Export the model to the ONNX format.
-
-        See :py:meth:`nimbusml.Pipeline.export_to_onnx` for accepted arguments.
-        """
-        if not hasattr(self, 'model_') \
-            or self.model_ is None \
-            or not os.path.isfile(self.model_):
-
-            raise ValueError("Model is not fitted. Train or load a model before "
-                             "export_to_onnx().")
-
-        pipeline = Pipeline([self], model=self.model_)
-        pipeline.export_to_onnx(*args, **kwargs)
-=======
     def _get_implicit_transforms(
             self,
             features,
@@ -371,4 +353,20 @@
             row_group_column_name=group_id_column)
         graph_nodes['learner_node'] = [learner_node]
         return graph_nodes, learner_features
->>>>>>> d08b702a
+
+    @trace
+    def export_to_onnx(self, *args, **kwargs):
+        """
+        Export the model to the ONNX format.
+
+        See :py:meth:`nimbusml.Pipeline.export_to_onnx` for accepted arguments.
+        """
+        if not hasattr(self, 'model_') \
+            or self.model_ is None \
+            or not os.path.isfile(self.model_):
+
+            raise ValueError("Model is not fitted. Train or load a model before "
+                             "export_to_onnx().")
+
+        pipeline = Pipeline([self], model=self.model_)
+        pipeline.export_to_onnx(*args, **kwargs)