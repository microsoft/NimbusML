# --------------------------------------------------------------------------------------------
# Copyright (c) Microsoft Corporation. All rights reserved.
# Licensed under the MIT License.
# --------------------------------------------------------------------------------------------
"""
test sparse
"""
import unittest
import warnings
import numpy as np
import pandas as pd
from nimbusml.linear_model import FastLinearBinaryClassifier
from scipy.sparse import csr_matrix
from sklearn.feature_extraction.text import TfidfVectorizer
from sklearn.utils.testing import assert_raises

train_reviews = pd.DataFrame(
    data=dict(
        review=[
            "This is great",
            "I hate it",
            "Love it",
            "Do not like it",
            "Really like it",
            "I hate it",
            "I like it a lot",
            "I kind of hate it",
            "I do like it",
            "I really hate it",
            "It is very good",
            "I hate it a bunch",
            "I love it a bunch",
            "I hate it",
            "I like it very much",
            "I hate it very much.",
            "I really do love it",
            "I really do hate it",
            "Love it!",
            "Hate it!",
            "I love it",
            "I hate it",
            "I love it",
            "I hate it",
            "I love it"],
        like=[
            True,
            False,
            True,
            False,
            True,
            False,
            True,
            False,
            True,
            False,
            True,
            False,
            True,
            False,
            True,
            False,
            True,
            False,
            True,
            False,
            True,
            False,
            True,
            False,
            True]))

test_reviews = pd.DataFrame(
    data=dict(
        review=[
            "This is great",
            "I hate it",
            "Love it",
            "Really like it",
            "I hate it",
            "I like it a lot",
            "I love it",
            "I do like it",
            "I really hate it",
            "I love it"]))

train_X = train_reviews['review']
train_y = np.ravel(train_reviews['like'])
test_X = test_reviews['review']


def test_dtype(xtype=None, ytype=None, dense=False):
<<<<<<< HEAD
    with warnings.catch_warnings():
        warnings.filterwarnings('ignore', category=PendingDeprecationWarning)
            
        tfidf = TfidfVectorizer(
            analyzer='word',
            ngram_range=(
                1,
                1),
            min_df=2,
            max_df=0.8,
            norm='l2')
        sparse_data = tfidf.fit_transform(train_X, train_y)
        assert isinstance(sparse_data, csr_matrix)
        if xtype is not None:
            sparse_data = csr_matrix(sparse_data, dtype=xtype)
            assert sparse_data.dtype == xtype

        xdata = sparse_data
        if dense is True:
            xdata = sparse_data.todense()
            assert xdata.dtype == xtype

        ydata = train_y
        if ytype is not None:
            ydata = ydata.astype(ytype)
            assert ydata.dtype == ytype

        algo = FastLinearBinaryClassifier(max_iterations=2)
        algo.fit(xdata, ydata, verbose=0)
        assert algo.model_ is not None

        test_sparse_data = tfidf.transform(test_X)
        assert isinstance(test_sparse_data, csr_matrix)
        if xtype is not None:
            test_sparse_data = csr_matrix(test_sparse_data, dtype=xtype)
            assert test_sparse_data.dtype == xtype

        xtest_data = test_sparse_data
        if dense is True:
            xtest_data = test_sparse_data.todense()
            assert xtest_data.dtype == xtype

        data = algo.predict(xtest_data)
        assert data.size == test_reviews.size
=======
    tfidf = TfidfVectorizer(
        analyzer='word',
        ngram_range=(
            1,
            1),
        min_df=2,
        max_df=0.8,
        norm='l2')
    sparse_data = tfidf.fit_transform(train_X, train_y)
    assert isinstance(sparse_data, csr_matrix)
    if xtype is not None:
        sparse_data = csr_matrix(sparse_data, dtype=xtype)
        assert sparse_data.dtype == xtype

    xdata = sparse_data
    if dense is True:
        xdata = sparse_data.todense()
        assert xdata.dtype == xtype

    ydata = train_y
    if ytype is not None:
        ydata = ydata.astype(ytype)
        assert ydata.dtype == ytype

    algo = FastLinearBinaryClassifier(maximum_number_of_iterations=2)
    algo.fit(xdata, ydata)
    assert algo.model_ is not None

    test_sparse_data = tfidf.transform(test_X)
    assert isinstance(test_sparse_data, csr_matrix)
    if xtype is not None:
        test_sparse_data = csr_matrix(test_sparse_data, dtype=xtype)
        assert test_sparse_data.dtype == xtype

    xtest_data = test_sparse_data
    if dense is True:
        xtest_data = test_sparse_data.todense()
        assert xtest_data.dtype == xtype

    data = algo.predict(xtest_data)
    assert data.size == test_reviews.size
>>>>>>> b57cfccd


class TestDTypes(unittest.TestCase):
    def test_data_types(self):
        types = [
            # float16 is not supported, move it in first position to fail faster
            None,
            np.float16,
            np.bool,
            np.int8,
            np.int16,
            np.int32,
            np.int64,
            np.uint8,
            np.uint16,
            np.uint32,
            np.uint64,
            np.double,
            np.float,
        ]
        for ytype in types:
            for xtype in types:
                print(
                    "================ Testing sparse xtype %s, ytype %s "
                    "================" %
                    (str(xtype), str(ytype)))
<<<<<<< HEAD
                if xtype == np.float16 or ytype == np.float16:
=======
                if (xtype == np.uint64 or xtype == np.float16 or ytype == np.float16):
>>>>>>> b57cfccd
                    assert_raises(
                        (TypeError, ValueError, RuntimeError), test_dtype,
                        xtype, ytype)
                else:
                    test_dtype(xtype, ytype)
                print(
                    "================ Testing dense xtype %s, ytype %s "
                    "================" %
                    (str(xtype), str(ytype)))
                if (xtype == np.float16):
                    assert_raises(
                        ValueError, test_dtype, xtype, ytype, dense=True)
                elif ytype == np.float16:
                    assert_raises((TypeError, ValueError, RuntimeError),
                                  test_dtype, xtype, ytype, dense=True)
                else:
                    test_dtype(xtype, ytype, dense=True)


if __name__ == "__main__":
    unittest.main()<|MERGE_RESOLUTION|>--- conflicted
+++ resolved
@@ -89,52 +89,6 @@
 
 
 def test_dtype(xtype=None, ytype=None, dense=False):
-<<<<<<< HEAD
-    with warnings.catch_warnings():
-        warnings.filterwarnings('ignore', category=PendingDeprecationWarning)
-            
-        tfidf = TfidfVectorizer(
-            analyzer='word',
-            ngram_range=(
-                1,
-                1),
-            min_df=2,
-            max_df=0.8,
-            norm='l2')
-        sparse_data = tfidf.fit_transform(train_X, train_y)
-        assert isinstance(sparse_data, csr_matrix)
-        if xtype is not None:
-            sparse_data = csr_matrix(sparse_data, dtype=xtype)
-            assert sparse_data.dtype == xtype
-
-        xdata = sparse_data
-        if dense is True:
-            xdata = sparse_data.todense()
-            assert xdata.dtype == xtype
-
-        ydata = train_y
-        if ytype is not None:
-            ydata = ydata.astype(ytype)
-            assert ydata.dtype == ytype
-
-        algo = FastLinearBinaryClassifier(max_iterations=2)
-        algo.fit(xdata, ydata, verbose=0)
-        assert algo.model_ is not None
-
-        test_sparse_data = tfidf.transform(test_X)
-        assert isinstance(test_sparse_data, csr_matrix)
-        if xtype is not None:
-            test_sparse_data = csr_matrix(test_sparse_data, dtype=xtype)
-            assert test_sparse_data.dtype == xtype
-
-        xtest_data = test_sparse_data
-        if dense is True:
-            xtest_data = test_sparse_data.todense()
-            assert xtest_data.dtype == xtype
-
-        data = algo.predict(xtest_data)
-        assert data.size == test_reviews.size
-=======
     tfidf = TfidfVectorizer(
         analyzer='word',
         ngram_range=(
@@ -176,7 +130,6 @@
 
     data = algo.predict(xtest_data)
     assert data.size == test_reviews.size
->>>>>>> b57cfccd
 
 
 class TestDTypes(unittest.TestCase):
@@ -203,11 +156,7 @@
                     "================ Testing sparse xtype %s, ytype %s "
                     "================" %
                     (str(xtype), str(ytype)))
-<<<<<<< HEAD
-                if xtype == np.float16 or ytype == np.float16:
-=======
                 if (xtype == np.uint64 or xtype == np.float16 or ytype == np.float16):
->>>>>>> b57cfccd
                     assert_raises(
                         (TypeError, ValueError, RuntimeError), test_dtype,
                         xtype, ytype)
