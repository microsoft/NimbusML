# --------------------------------------------------------------------------------------------
# Copyright (c) Microsoft Corporation. All rights reserved.
# Licensed under the MIT License.
# --------------------------------------------------------------------------------------------
import os
import tempfile
import unittest

import numpy as np
from nimbusml import Pipeline
from nimbusml.datasets import get_dataset
from nimbusml.decomposition import FactorizationMachineBinaryClassifier
from nimbusml.ensemble import LightGbmClassifier
from nimbusml.linear_model import FastLinearClassifier
from nimbusml.linear_model import LogisticRegressionBinaryClassifier
from nimbusml.linear_model import LogisticRegressionClassifier
from nimbusml.naive_bayes import NaiveBayesClassifier
from nimbusml.tests.test_utils import split_features_and_label
from sklearn.model_selection import train_test_split
from sklearn.utils.testing import assert_almost_equal, assert_equal

# use iris dataset
np.random.seed(0)
df = get_dataset("iris").as_df()
df.drop(['Species'], inplace=True, axis=1)
df.Label = [1 if x == 1 else 0 for x in df.Label]
features, labels = split_features_and_label(df, 'Label')
X_train, X_test, y_train, y_test = \
    train_test_split(features, labels)

# 3 class dataset with integer labels
np.random.seed(0)
df = get_dataset("iris").as_df()
df.drop(['Species'], inplace=True, axis=1)
features_3class_int, labels_3class_int = split_features_and_label(df, 'Label')
X_train_3class_int, X_test_3class_int, y_train_3class_int, y_test_3class_int = \
    train_test_split(features_3class_int, labels_3class_int)

# 3 class dataset with string labels
np.random.seed(0)
df = get_dataset("iris").as_df()
df.drop(['Species'], inplace=True, axis=1)
_str_map = {0: 'Red', 1: 'Green', 2: 'Blue'}
df.Label = df.Label.apply(lambda x: _str_map[x])
features_3class, labels_3class = split_features_and_label(df, 'Label')
X_train_3class, X_test_3class, y_train_3class, y_test_3class = \
    train_test_split(features_3class, labels_3class)


# fit classifier, return sum of probabilites
def proba_sum(pipe_or_clf):
    pipe_or_clf.fit(X_train, y_train)
    return pipe_or_clf.predict_proba(X_test).sum()


# fit classifier, return sum of decision values
def decfun_sum(pipe_or_clf):
    pipe_or_clf.fit(X_train, y_train)
    return pipe_or_clf.decision_function(X_test).sum()


def check_unsupported_predict_proba(testcase, clf, X_train, y_train, X_test):
    msg = '{} doesnt support predict_proba(), but exception was not ' \
          'thrown.'.format(clf)
    with testcase.assertRaises(AttributeError, msg=msg):
        clf.fit(X_train, y_train)
        clf.predict_proba(X_test)


def check_unsupported_decision_function(
        testcase, clf, X_train, y_train, X_test):
    msg = '{} doesnt support decision_function(), but exception was not ' \
          'thrown.'.format(clf)
    with testcase.assertRaises(AttributeError, msg=msg):
        clf.fit(X_train, y_train)
        clf.decision_function(X_test)


invalid_predict_proba_output = "Invalid sum of probabilities from predict_prob"


class TestPredictProba(unittest.TestCase):
    def test_pass_predict_proba_binary(self):
        assert_almost_equal(
            proba_sum(
                LogisticRegressionBinaryClassifier(
                    number_of_threads=1)),
            38.0,
            decimal=3,
            err_msg=invalid_predict_proba_output)

    def test_pass_predict_proba_binary_with_pipeline(self):
        assert_almost_equal(
            proba_sum(Pipeline([LogisticRegressionBinaryClassifier(
                number_of_threads=1)])), 38.0, decimal=3,
            err_msg=invalid_predict_proba_output)

    def test_pass_predict_proba_multiclass(self):
        assert_almost_equal(
            proba_sum(
                LogisticRegressionClassifier()),
            38.0,
            decimal=3,
            err_msg=invalid_predict_proba_output)

    def test_pass_predict_proba_multiclass_with_pipeline(self):
        algos = [
            LogisticRegressionClassifier(),
            FastLinearClassifier(),
            LightGbmClassifier()]
        for algo in algos:
            assert_almost_equal(proba_sum(Pipeline([algo])), 38.0, decimal=3,
                                err_msg=invalid_predict_proba_output)

    def test_pass_predict_proba_multiclass_3class(self):
        clf = FastLinearClassifier(number_of_threads=1)
        clf.fit(X_train_3class, y_train_3class)
        s = clf.predict_proba(X_test_3class).sum()
        assert_almost_equal(
            s,
            38.0,
            decimal=4,
            err_msg=invalid_predict_proba_output)
        assert_equal(set(clf.classes_), {'Blue', 'Green', 'Red'})

    def test_pass_predict_proba_multiclass_with_pipeline_adds_classes(self):
        clf = FastLinearClassifier(number_of_threads=1)
        pipeline = Pipeline([clf])
        pipeline.fit(X_train_3class, y_train_3class)

        expected_classes = {'Blue', 'Green', 'Red'}
        assert_equal(set(clf.classes_), expected_classes)
        assert_equal(set(pipeline.classes_), expected_classes)

        s = pipeline.predict_proba(X_test_3class).sum()
        assert_almost_equal(
            s,
            38.0,
            decimal=4,
            err_msg=invalid_predict_proba_output)

        assert_equal(set(clf.classes_),  expected_classes)
        assert_equal(set(pipeline.classes_),  expected_classes)

    def test_pass_predict_proba_multiclass_3class_retains_classes_type(self):
        clf = FastLinearClassifier(number_of_threads=1)
        clf.fit(X_train_3class_int, y_train_3class_int)
        s = clf.predict_proba(X_test_3class_int).sum()
        assert_almost_equal(
            s,
            38.0,
            decimal=4,
            err_msg=invalid_predict_proba_output)
        assert_equal(set(clf.classes_), {0, 1, 2})

    def test_predict_proba_multiclass_3class_no_y_input_implies_no_classes_attribute(self):
        X_train = X_train_3class_int.join(y_train_3class_int)
        X_test = X_test_3class_int.join(y_test_3class_int) 

        clf = FastLinearClassifier(number_of_threads=1, label='Label')
        clf.fit(X_train)

        if hasattr(clf, 'classes_'):
            # The classes_ attribute is currently not supported
            # when fitting when there is no y input specified.
            self.fail("classes_ attribute not expected.")

        s = clf.predict_proba(X_test).sum()
        assert_almost_equal(
            s,
            38.0,
            decimal=4,
            err_msg=invalid_predict_proba_output)

        if hasattr(clf, 'classes_'):
            # The classes_ attribute is currently not supported
            # when predicting when there was no y input specified
            # during fitting.
            self.fail("classes_ attribute not expected.")

    def test_fail_predict_proba_multiclass_with_pipeline(self):
        check_unsupported_predict_proba(self, Pipeline(
            [NaiveBayesClassifier()]), X_train, y_train, X_test)

    def test_pass_predict_proba_from_load_model(selfs):
        pipeline = Pipeline([LogisticRegressionBinaryClassifier()])
        pipeline.fit(X_train, y_train)
        probs1 = pipeline.predict_proba(X_test)
        sum1 = probs1.sum().sum()
        (fd, modelfilename) = tempfile.mkstemp(suffix='.model.bin')
        fl = os.fdopen(fd, 'w')
        fl.close()
        pipeline.save_model(modelfilename)

        pipeline2 = Pipeline()
        pipeline2.load_model(modelfilename)
        probs2 = pipeline2.predict_proba(X_test)
        sum2 = probs2.sum().sum()
        assert_equal(
            sum1,
            sum2,
            "model probabilities don't match after loading model")


invalid_decision_function_output = 'Invalid sum of scores ' \
                                   'from decision_function'


class TestDecisionFunction(unittest.TestCase):
    def test_pass_decision_function_binary(self):
        assert_almost_equal(decfun_sum(FactorizationMachineBinaryClassifier(
<<<<<<< HEAD
        )), -32.618393, decimal=5, err_msg=invalid_decision_function_output)
=======
        )), -30.2316, decimal=4, err_msg=invalid_decision_function_output)
>>>>>>> 15eddb43

    def test_pass_decision_function_binary_with_pipeline(self):
        assert_almost_equal(
            decfun_sum(Pipeline([FactorizationMachineBinaryClassifier(
<<<<<<< HEAD
            )])), -32.618393, decimal=5,
=======
            )])), -30.2316, decimal=4,
>>>>>>> 15eddb43
            err_msg=invalid_decision_function_output)

    def test_pass_decision_function_multiclass(self):
        assert_almost_equal(decfun_sum(NaiveBayesClassifier()), -
                            96.87325, decimal=4,
                            err_msg=invalid_decision_function_output)

    def test_pass_decision_function_multiclass_with_pipeline(self):
        assert_almost_equal(decfun_sum(Pipeline([NaiveBayesClassifier(
        )])), -96.87325, decimal=4, err_msg=invalid_decision_function_output)

    def test_pass_decision_function_multiclass_3class(self):
        clf = FastLinearClassifier(number_of_threads=1)
        clf.fit(X_train_3class, y_train_3class)
        s = clf.decision_function(X_test_3class).sum()
        assert_almost_equal(
            s,
            38.0,
            decimal=4,
            err_msg=invalid_decision_function_output)
        assert_equal(set(clf.classes_), {'Blue', 'Green', 'Red'})

    def test_pass_decision_function_multiclass_with_pipeline_adds_classes(self):
        clf = FastLinearClassifier(number_of_threads=1)
        pipeline = Pipeline([clf])
        pipeline.fit(X_train_3class, y_train_3class)

        expected_classes = {'Blue', 'Green', 'Red'}
        assert_equal(set(clf.classes_), expected_classes)
        assert_equal(set(pipeline.classes_), expected_classes)

        s = pipeline.decision_function(X_test_3class).sum()
        assert_almost_equal(
            s,
            38.0,
            decimal=4,
            err_msg=invalid_decision_function_output)

        assert_equal(set(clf.classes_), expected_classes)
        assert_equal(set(pipeline.classes_), expected_classes)

    def test_pass_decision_function_multiclass_3class_retains_classes_type(self):
        clf = FastLinearClassifier(number_of_threads=1)
        clf.fit(X_train_3class_int, y_train_3class_int)
        s = clf.decision_function(X_test_3class_int).sum()
        assert_almost_equal(
            s,
            38.0,
            decimal=4,
            err_msg=invalid_decision_function_output)
        assert_equal(set(clf.classes_), {0, 1, 2})

    def test_decision_function_multiclass_3class_no_y_input_implies_no_classes_attribute(self):
        X_train = X_train_3class_int.join(y_train_3class_int)
        X_test = X_test_3class_int.join(y_test_3class_int)

        clf = FastLinearClassifier(number_of_threads=1, label='Label')
        clf.fit(X_train)

        if hasattr(clf, 'classes_'):
            # The classes_ attribute is currently not supported
            # when fitting when there is no y input specified.
            self.fail("classes_ attribute not expected.")

        s = clf.decision_function(X_test).sum()
        assert_almost_equal(
            s,
            38.0,
            decimal=4,
            err_msg=invalid_decision_function_output)

        if hasattr(clf, 'classes_'):
            # The classes_ attribute is currently not supported
            # when predicting when there was no y input specified
            # during fitting.
            self.fail("classes_ attribute not expected.")

    def test_fail_decision_function_multiclass(self):
        check_unsupported_decision_function(
            self, LogisticRegressionClassifier(), X_train, y_train, X_test)

    def test_fail_decision_function_multiclass_with_pipeline(self):
        check_unsupported_decision_function(self, Pipeline(
            [LogisticRegressionClassifier()]), X_train, y_train, X_test)


if __name__ == '__main__':
    unittest.main()<|MERGE_RESOLUTION|>--- conflicted
+++ resolved
@@ -209,20 +209,12 @@
 class TestDecisionFunction(unittest.TestCase):
     def test_pass_decision_function_binary(self):
         assert_almost_equal(decfun_sum(FactorizationMachineBinaryClassifier(
-<<<<<<< HEAD
-        )), -32.618393, decimal=5, err_msg=invalid_decision_function_output)
-=======
         )), -30.2316, decimal=4, err_msg=invalid_decision_function_output)
->>>>>>> 15eddb43
 
     def test_pass_decision_function_binary_with_pipeline(self):
         assert_almost_equal(
             decfun_sum(Pipeline([FactorizationMachineBinaryClassifier(
-<<<<<<< HEAD
-            )])), -32.618393, decimal=5,
-=======
             )])), -30.2316, decimal=4,
->>>>>>> 15eddb43
             err_msg=invalid_decision_function_output)
 
     def test_pass_decision_function_multiclass(self):
