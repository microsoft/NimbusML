# --------------------------------------------------------------------------------------------
# Copyright (c) Microsoft Corporation. All rights reserved.
# Licensed under the MIT License.
# --------------------------------------------------------------------------------------------

import os
import pickle
import unittest

import numpy as np
import pandas as pd

from nimbusml import Pipeline
from nimbusml.datasets import get_dataset
from nimbusml.feature_extraction.categorical import OneHotVectorizer
from nimbusml.linear_model import FastLinearBinaryClassifier, OnlineGradientDescentRegressor
from nimbusml.utils import get_X_y
from numpy.testing import assert_almost_equal

train_file = get_dataset('uciadult_train').as_filepath()
test_file = get_dataset('uciadult_test').as_filepath()
categorical_columns = [
    'workclass',
    'education',
    'marital-status',
    'occupation',
    'relationship',
    'ethnicity',
    'sex',
    'native-country-region']
label_column = 'label'
(train, label) = get_X_y(train_file, label_column, sep=',')
(test, test_label) = get_X_y(test_file, label_column, sep=',')


class TestLoadSave(unittest.TestCase):

    def test_model_dataframe(self):
        model_nimbusml = Pipeline(
            steps=[
                ('cat',
                 OneHotVectorizer() << categorical_columns),
                ('linear',
                 FastLinearBinaryClassifier(
                     shuffle=False,
                     number_of_threads=1))])

        model_nimbusml.fit(train, label)

        # Save with pickle
        pickle_filename = 'nimbusml_model.p'
        with open(pickle_filename, 'wb') as f:
            pickle.dump(model_nimbusml, f)

        with open(pickle_filename, "rb") as f:
            model_nimbusml_pickle = pickle.load(f)

        os.remove(pickle_filename)

        score1 = model_nimbusml.predict(test).head(5)
        score2 = model_nimbusml_pickle.predict(test).head(5)

        metrics, score = model_nimbusml.test(test, test_label, output_scores=True)
        metrics_pickle, score_pickle = model_nimbusml_pickle.test(
            test, test_label, output_scores=True)

        # Save load with pipeline methods
        model_nimbusml.save_model('model.nimbusml.m')
        model_nimbusml_load = Pipeline()
        model_nimbusml_load.load_model('model.nimbusml.m')

        score1 = model_nimbusml.predict(test).head(5)
        score2 = model_nimbusml_load.predict(test).head(5)

        metrics, score = model_nimbusml.test(test, test_label, output_scores=True)
        model_nimbusml_load, score_load = model_nimbusml_load.test(
            test, test_label, evaltype='binary', output_scores=True)

        assert_almost_equal(score1.sum().sum(), score2.sum().sum(), decimal=2)
        assert_almost_equal(
            metrics.sum().sum(),
            model_nimbusml_load.sum().sum(),
            decimal=2)

        os.remove('model.nimbusml.m')

    def test_model_datastream(self):
        model_nimbusml = Pipeline(
            steps=[
                ('cat',
                 OneHotVectorizer() << categorical_columns),
                ('linear',
                 FastLinearBinaryClassifier(
                     shuffle=False,
                     number_of_threads=1))])

        model_nimbusml.fit(train, label)

        # Save with pickle
        pickle_filename = 'nimbusml_model.p'
        with open(pickle_filename, 'wb') as f:
            pickle.dump(model_nimbusml, f)

        with open(pickle_filename, "rb") as f:
            model_nimbusml_pickle = pickle.load(f)

        os.remove(pickle_filename)

        score1 = model_nimbusml.predict(test).head(5)
        score2 = model_nimbusml_pickle.predict(test).head(5)

        metrics, score = model_nimbusml.test(test, test_label, output_scores=True)
        metrics_pickle, score_pickle = model_nimbusml_pickle.test(
            test, test_label, output_scores=True)

        assert_almost_equal(score1.sum().sum(), score2.sum().sum(), decimal=2)
        assert_almost_equal(
            metrics.sum().sum(),
            metrics_pickle.sum().sum(),
            decimal=2)

        # Save load with pipeline methods
        model_nimbusml.save_model('model.nimbusml.m')
        model_nimbusml_load = Pipeline()
        model_nimbusml_load.load_model('model.nimbusml.m')

        score1 = model_nimbusml.predict(test).head(5)
        score2 = model_nimbusml_load.predict(test).head(5)

        metrics, score = model_nimbusml.test(test, test_label, output_scores=True)
        model_nimbusml_load, score_load = model_nimbusml_load.test(
            test, test_label, evaltype='binary', output_scores=True)

        assert_almost_equal(score1.sum().sum(), score2.sum().sum(), decimal=2)
        assert_almost_equal(
            metrics.sum().sum(),
            model_nimbusml_load.sum().sum(),
            decimal=2)

        os.remove('model.nimbusml.m')

    def test_pipeline_saves_complete_model_file_when_pickled(self):
        model_nimbusml = Pipeline(
            steps=[
                ('cat',
                 OneHotVectorizer() << categorical_columns),
                ('linear',
                 FastLinearBinaryClassifier(
                     shuffle=False,
                     number_of_threads=1))])

        model_nimbusml.fit(train, label)
        metrics, score = model_nimbusml.test(test, test_label, output_scores=True)

        pickle_filename = 'nimbusml_model.p'

        # Save with pickle
        with open(pickle_filename, 'wb') as f:
            pickle.dump(model_nimbusml, f)

        # Remove the pipeline model from disk so
        # that the unpickled pipeline is forced
        # to get its model from the pickled file.
        os.remove(model_nimbusml.model)

        with open(pickle_filename, "rb") as f:
            model_nimbusml_pickle = pickle.load(f)

        os.remove(pickle_filename)

        metrics_pickle, score_pickle = model_nimbusml_pickle.test(
            test, test_label, output_scores=True)

        assert_almost_equal(score.sum().sum(),
                            score_pickle.sum().sum(),
                            decimal=2)

        assert_almost_equal(metrics.sum().sum(),
                            metrics_pickle.sum().sum(),
                            decimal=2)

    def test_unfitted_pickled_pipeline_can_be_fit(self):
        pipeline = Pipeline(
            steps=[
                ('cat',
                 OneHotVectorizer() << categorical_columns),
                ('linear',
                 FastLinearBinaryClassifier(
                     shuffle=False,
                     number_of_threads=1))])

        pipeline.fit(train, label)
        metrics, score = pipeline.test(test, test_label, output_scores=True)

        # Create a new unfitted pipeline
        pipeline = Pipeline(
            steps=[
                ('cat',
                 OneHotVectorizer() << categorical_columns),
                ('linear',
                 FastLinearBinaryClassifier(
                     shuffle=False,
                     number_of_threads=1))])

        pickle_filename = 'nimbusml_model.p'

        # Save with pickle
        with open(pickle_filename, 'wb') as f:
            pickle.dump(pipeline, f)

        with open(pickle_filename, "rb") as f:
            pipeline_pickle = pickle.load(f)

        os.remove(pickle_filename)

        pipeline_pickle.fit(train, label)
        metrics_pickle, score_pickle = pipeline_pickle.test(
            test, test_label, output_scores=True)

        assert_almost_equal(score.sum().sum(),
                            score_pickle.sum().sum(),
                            decimal=2)

        assert_almost_equal(metrics.sum().sum(),
                            metrics_pickle.sum().sum(),
                            decimal=2)

    def test_unpickled_pipeline_has_feature_contributions(self):
        features = ['age', 'education-num', 'hours-per-week']
        
        model_nimbusml = Pipeline(
            steps=[FastLinearBinaryClassifier(feature=features)])
        model_nimbusml.fit(train, label)
        fc = model_nimbusml.get_feature_contributions(test)

        # Save with pickle
        pickle_filename = 'nimbusml_model.p'
        with open(pickle_filename, 'wb') as f:
            pickle.dump(model_nimbusml, f)
        # Unpickle model
        with open(pickle_filename, "rb") as f:
            model_nimbusml_pickle = pickle.load(f)

        fc_pickle = model_nimbusml_pickle.get_feature_contributions(test)

        assert ['FeatureContributions.' + feature in fc_pickle.columns
                for feature in features]

        assert [fc['FeatureContributions.' + feature].equals(
            fc_pickle['FeatureContributions.' + feature])
                for feature in features]

        os.remove(pickle_filename)

    def test_unpickled_predictor_has_feature_contributions(self):
        features = ['age', 'education-num', 'hours-per-week']
        
        model_nimbusml = FastLinearBinaryClassifier(feature=features)
        model_nimbusml.fit(train, label)
        fc = model_nimbusml.get_feature_contributions(test)

        # Save with pickle
        pickle_filename = 'nimbusml_model.p'
        with open(pickle_filename, 'wb') as f:
            pickle.dump(model_nimbusml, f)
        # Unpickle model
        with open(pickle_filename, "rb") as f:
            model_nimbusml_pickle = pickle.load(f)

        fc_pickle = model_nimbusml_pickle.get_feature_contributions(test)

        assert ['FeatureContributions.' + feature in fc_pickle.columns
                for feature in features]

        assert [fc['FeatureContributions.' + feature].equals(
            fc_pickle['FeatureContributions.' + feature])
                for feature in features]

        os.remove(pickle_filename)

    def test_pipeline_loaded_from_zip_has_feature_contributions(self):
        features = ['age', 'education-num', 'hours-per-week']
        
        model_nimbusml = Pipeline(
            steps=[FastLinearBinaryClassifier(feature=features)])
        model_nimbusml.fit(train, label)
        fc = model_nimbusml.get_feature_contributions(test)

        # Save the model to zip
        model_filename = 'nimbusml_model.zip'
        model_nimbusml.save_model(model_filename)
        # Load the model from zip
        model_nimbusml_zip = Pipeline()
        model_nimbusml_zip.load_model(model_filename)

        fc_zip = model_nimbusml_zip.get_feature_contributions(test)
        
        assert ['FeatureContributions.' + feature in fc_zip.columns
                for feature in features]

        assert [fc['FeatureContributions.' + feature].equals(
            fc_zip['FeatureContributions.' + feature])
                for feature in features]

        os.remove(model_filename)

    def test_predictor_loaded_from_zip_has_feature_contributions(self):
        features = ['age', 'education-num', 'hours-per-week']
        
        model_nimbusml = FastLinearBinaryClassifier(feature=features)
        model_nimbusml.fit(train, label)
        fc = model_nimbusml.get_feature_contributions(test)

        # Save the model to zip
        model_filename = 'nimbusml_model.zip'
        model_nimbusml.save_model(model_filename)
        # Load the model from zip
        model_nimbusml_zip = Pipeline()
        model_nimbusml_zip.load_model(model_filename)

        fc_zip = model_nimbusml_zip.get_feature_contributions(test)
        
        assert ['FeatureContributions.' + feature in fc_zip.columns
                for feature in features]

        assert [fc['FeatureContributions.' + feature].equals(
            fc_zip['FeatureContributions.' + feature])
                for feature in features]

        os.remove(model_filename)
<<<<<<< HEAD
=======

    def test_pickled_pipeline_with_predictor_model(self):
        train_data = {'c1': [1, 2, 3, 4], 'c2': [2, 3, 4, 5]}
        train_df = pd.DataFrame(train_data).astype({'c1': np.float64,
                                                    'c2': np.float64})

        test_data = {'c1': [1.5, 2.3, 3.7], 'c2': [2.2, 4.9, 2.7]}
        test_df = pd.DataFrame(test_data).astype({'c1': np.float64,
                                                  'c2': np.float64})

        # Create predictor model and use it to predict 
        pipeline = Pipeline([OnlineGradientDescentRegressor(label='c2')], random_state=0)
        pipeline.fit(train_df, output_predictor_model=True)
        result_1 = pipeline.predict(test_df)

        self.assertTrue(pipeline.model)
        self.assertTrue(pipeline.predictor_model)
        self.assertNotEqual(pipeline.model, pipeline.predictor_model)

        pickle_filename = 'nimbusml_model.p'
        with open(pickle_filename, 'wb') as f:
            pickle.dump(pipeline, f)

        os.remove(pipeline.model)
        os.remove(pipeline.predictor_model)

        with open(pickle_filename, "rb") as f:
            pipeline_pickle = pickle.load(f)

        os.remove(pickle_filename)

        # Load predictor pipeline and score data
        predictor_pipeline = Pipeline()
        predictor_pipeline.load_model(pipeline_pickle.predictor_model)
        result_2 = predictor_pipeline.predict(test_df)

        self.assertTrue(result_1.equals(result_2))

>>>>>>> 15eddb43

if __name__ == '__main__':
    unittest.main()<|MERGE_RESOLUTION|>--- conflicted
+++ resolved
@@ -328,8 +328,6 @@
                 for feature in features]
 
         os.remove(model_filename)
-<<<<<<< HEAD
-=======
 
     def test_pickled_pipeline_with_predictor_model(self):
         train_data = {'c1': [1, 2, 3, 4], 'c2': [2, 3, 4, 5]}
@@ -368,7 +366,6 @@
 
         self.assertTrue(result_1.equals(result_2))
 
->>>>>>> 15eddb43
 
 if __name__ == '__main__':
     unittest.main()