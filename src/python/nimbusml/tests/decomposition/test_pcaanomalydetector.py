# --------------------------------------------------------------------------------------------
# Copyright (c) Microsoft Corporation. All rights reserved.
# Licensed under the MIT License.
# --------------------------------------------------------------------------------------------

import unittest

import numpy as np
from nimbusml.datasets import get_dataset
from nimbusml.decomposition import PcaAnomalyDetector
from sklearn.model_selection import train_test_split
from sklearn.utils.testing import assert_almost_equal


class TestPcaAnomalyDetector(unittest.TestCase):

    def test_PcaAnomalyDetector(self):
        np.random.seed(0)
        df = get_dataset("iris").as_df()
        df.drop(['Species'], inplace=True, axis=1)
        X_train, X_test, y_train, y_test = train_test_split(
            df.loc[:, df.columns != 'Label'], df['Label'])
        svm = PcaAnomalyDetector(rank=3)
        svm.fit(X_train, y_train)
        scores = svm.predict(X_test)
        assert_almost_equal(
            scores.sum().sum(),
<<<<<<< HEAD
            4.181632,
            decimal=1,
=======
            4.1786637,
            decimal=7,
>>>>>>> f9218dc5
            err_msg="Sum should be %s" %
                    4.181632)


if __name__ == '__main__':
    unittest.main()<|MERGE_RESOLUTION|>--- conflicted
+++ resolved
@@ -25,13 +25,8 @@
         scores = svm.predict(X_test)
         assert_almost_equal(
             scores.sum().sum(),
-<<<<<<< HEAD
-            4.181632,
-            decimal=1,
-=======
             4.1786637,
             decimal=7,
->>>>>>> f9218dc5
             err_msg="Sum should be %s" %
                     4.181632)
 
