--- conflicted
+++ resolved
@@ -2,11 +2,7 @@
 Microsoft Machine Learning for Python
 """
 
-<<<<<<< HEAD
-__version__ = '1.3.2'
-=======
 __version__ = '1.4.1'
->>>>>>> 50031157
 
 # CoreCLR version of MicrosoftML is built on Windows.
 # But file permissions are not preserved when it's copied to Linux.
