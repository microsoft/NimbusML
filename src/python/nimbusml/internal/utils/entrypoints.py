--- conflicted
+++ resolved
@@ -451,10 +451,7 @@
             call_parameters['dotnetClrPath'] = try_set(get_clr_path(), False, str)
             call_parameters['mlnetPath'] = try_set(get_mlnet_path(), False, str)
             call_parameters['dprepPath'] = try_set(get_dprep_path(), False, str)
-<<<<<<< HEAD
-=======
             call_parameters['pythonPath'] = try_set(sys.executable, False, str)
->>>>>>> 2baa87e0
 
             if random_state:
                 call_parameters['seed'] = try_set(random_state, False, six.integer_types)
