--- conflicted
+++ resolved
@@ -314,37 +314,7 @@
                     raise BridgeRuntimeError(msg=msg, callstack=callstack,
                         model=output_modelfilename)
             else:
-<<<<<<< HEAD
-                raise e
-        except SystemError as es:
-            vars = '?'
-            if "data" in call_parameters:
-                if isinstance(
-                        call_parameters.get(
-                            "data",
-                            None),
-                        pd.DataFrame):
-                    df = call_parameters["data"]
-                    vars = "type={0} shape={1} columns={2}".format(
-                        type(df), df.shape, df.columns)
-                elif isinstance(call_parameters.get("data", None),
-                                OrderedDict):
-                    od = call_parameters["data"]
-                    vars = "type={0} keys={1}".format(
-                        type(od), ','.join(od))
-            if verbose:
-                import pprint
-                text_params = "\nPARAMS\n" + pprint.pformat(call_parameters)
-            else:
-                text_params = ""
-            raise SystemError(
-                "{0}.\n--CODE--\n{1}\n--GRAPH--\n{2}\n--DATA--\n{3}"
-                "\n--\nconcatenated={4}{5}".format(
-                    str(es), code, str(self), vars, concatenated,
-                    text_params))
-=======
                 raise BridgeRuntimeError(msg=msg, callstack=callstack)
->>>>>>> f9218dc5
         return ret
 
     def _get_separator(self):
