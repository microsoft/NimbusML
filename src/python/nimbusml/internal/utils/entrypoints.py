# --------------------------------------------------------------------------------------------
# Copyright (c) Microsoft Corporation. All rights reserved.
# Licensed under the MIT License.
# --------------------------------------------------------------------------------------------
"""
definition of classes for the entities in the entrypoint manifest.json
"""
import sys
import functools
import json
import os
import tempfile
from collections import OrderedDict
from enum import Enum

import pandas as pd
import six
from pandas import DataFrame
from scipy.sparse import csr_matrix
from nimbusml.utils import signature

from .data_stream import DprepDataStream
from .data_stream import BinaryDataStream
from .data_stream import FileDataStream
from .dataframes import resolve_dataframe, resolve_csr_matrix, pd_concat, \
    resolve_output_as_dataframe, resolve_output_as_csrmatrix, \
    resolve_output_as_list
from .utils import try_set, set_clr_environment_vars, get_clr_path, \
    get_mlnet_path, get_dprep_path
from ..libs.pybridge import px_call


class BridgeRuntimeError(RuntimeError):
    """
    Exception raises when the bridges fails to complete the task.
    """

    def __init__(self, msg, **kwargs):
        RuntimeError.__init__(self, msg)
        for k, v in kwargs.items():
            assert 'group_id' not in k
            setattr(self, k, v)


class Component(dict):
    """
    component
    """
    indent = 4
    sort_keys = True

    def __init__(self, name, settings, kind, desc=None):
        self.name = name
        self.settings = settings
        self.kind = kind
        self.desc = desc
        # NOTE: fill super (i.e., dict) for json.dumps to
        # encode.
        super(Component, self).__init__(Name=name, Settings=settings)

    def __str__(self):
        return json.dumps(
            self.to_dict(),
            indent=Component.indent,
            sort_keys=Component.sort_keys)

    def to_dict(self):
        """
        convert to dictionary
        """
        return dict(Name=self.name, Settings=self.settings)

    # the deep parameter is added to be consistent with sklearn for
    # GridSearchCV
    def get_params(self, deep=True):
        "Scikit-learn API, returns all parameters."

        sig = signature(self.__class__.__init__)
        params = [(p if p != 'columns' else '_columns', p)
                  for p in sig.parameters if p not in ('self', 'params')]
        res = {p: getattr(self, att)
               for att, p in params if hasattr(self, att)}
        if hasattr(self, "_columns") and isinstance(self._columns, dict):
            res['columns'] = self._columns

        return res


class EntryPoint:
    """
    entrypoint
    """
    indent = 4
    sort_keys = True

    def __init__(
            self,
            name,
            inputs,
            outputs,
            input_variables=None,
            output_variables=None,
            desc=None):
        self.name = name
        self.inputs = inputs
        self.outputs = outputs
        self.input_variables = input_variables
        self.output_variables = output_variables
        self.desc = desc
        # Nested entrypoints contain other entrypoints as Nodes inside them
        self.inner_nodes = inputs.get('Nodes')

    def __str__(self):
        return json.dumps(
            self.to_dict(),
            indent=EntryPoint.indent,
            sort_keys=EntryPoint.sort_keys)

    def to_dict(self):
        """
        convert to dictionary
        """
        if self.inner_nodes:
            expanded_nodes = [n.to_dict() for n in self.inner_nodes]
            expanded_inputs = self.inputs.copy()
            expanded_inputs['Nodes'] = expanded_nodes
            return dict(
                Name=self.name,
                Inputs=expanded_inputs,
                Outputs=self.outputs)
        else:
            return dict(
                Name=self.name,
                Inputs=self.inputs,
                Outputs=self.outputs)


def _get_temp_file(suffix=None):
    fd, file_name = tempfile.mkstemp(suffix=suffix)
    fl = os.fdopen(fd, 'w')
    fl.close()
    return file_name


class DataOutputFormat(Enum):
    # Regular pandas dataframe format
    DF = 0
    # IDV data format, see here https://github.com/dotnet/machinelearning/blob/master/docs/code/IDataViewImplementation.md
    IDV = 1
    # csr_matrix sparse data format
    CSR = 2
    # list
    LIST = 3


class Graph(EntryPoint):
    """
    graph
    """

    @staticmethod
    def _check_nodes(nodes, node_path=''):
        '''Recursively check if all the graph nodes are entrypoints'''
        if nodes is None:
            # base case for recursive checking
            return

        for i, obj in enumerate(nodes):
            node_path = node_path + '[{}]'.format(i)
            if not isinstance(obj, EntryPoint):
                error_msg = "Node {} is not an entrypoint but {}.".format(
                    node_path, type(obj))
                raise TypeError(error_msg)

            Graph._check_nodes(obj.inner_nodes, node_path)

    def __init__(
            self,
            inputs=None,
            outputs=None,
            data_output_format=DataOutputFormat.DF,
            *nodes):
        Graph._check_nodes(nodes)

        # A variable is a string beginning with a $, and it signifies that a
        # specific input or output of a node needs to be loaded or saved
        # during the graph execution.
        input_variables = functools.reduce(
            set.union, [node.input_variables for node in nodes])
        output_variables = functools.reduce(
            set.union, [node.output_variables for node in nodes])

        # Each variable can appear in as many node inputs as desired,
        # but it can only appear as at most one node output.
        if len(set(output_variables)) != len(output_variables):
            raise ValueError("duplicated output_variables are not allowed.")

        self.input_variables = set(input_variables) - set(output_variables)
        self.output_variables = set(output_variables) - set(input_variables)

        self.set_inputs(inputs)
        self._set_outputs(outputs)

        self.nodes = nodes
        self._write_csv_time = 0
        self._data_output_format = data_output_format

    def __iter__(self):
        return iter(self.nodes)

    def set_inputs(self, inputs):
        """
        set graph inputs
        """
        if inputs is not None:
            if not isinstance(inputs, dict):
                raise ValueError(
                    "inputs to the graph should be of type 'dict'.")

            # A graph input is a variable that doesn't appear as any output.
            # All graph inputs must be provided for the graph to run.
            # The 'execgraph' command accepts file paths as a way to provide
            # graph inputs.
            graph_inputs = self.input_variables
            if {input.replace('$', '') for input in
                    graph_inputs} != set(inputs.keys()):
                raise ValueError(
                    "inputs to the graph do not match graph_inputs.")

        self.inputs = inputs

    def _set_outputs(self, outputs):
        """
        set graph outputs
        """
        if outputs is not None:
            if not isinstance(outputs, dict):
                raise ValueError(
                    "outputs from the graph should be of type 'dict'.")

            # A graph output is a variable that appears as an output and
            # needs to be saved even after the graph is finished running.
            # The 'execgraph' command writes the requested outputs to the
            # specified file paths.
            graph_outputs = self.output_variables
            if {output.replace('$', '')
                    for output in graph_outputs} != set(outputs.keys()):
                raise ValueError(
                    "outputs from the graph do not match graph_outputs.")

        self.outputs = outputs

    def to_dict(self):
        res = [node.to_dict() for node in self.nodes]
        if self.inputs is not None or self.outputs is not None:
            res = dict(nodes=res, inputs=self.inputs, outputs=self.outputs)
        return res

    @property
    def nimbusml_runnable_graph(self):
        return str(self).replace(
            '"inputs"',
            '"Inputs"').replace(
            '"outputs"',
            '"Outputs"').replace(
            '"nodes"',
            '"Nodes"')

    def _try_call_bridge(
            self,
            px_call,
            call_parameters,
            verbose,
            concatenated,
            output_modelfilename,
            output_predictor_modelfilename=None):
        try:
            ret = px_call(call_parameters)
        except RuntimeError as e:
            if verbose:
                vars = '?'
                if "data" in call_parameters:
                    if isinstance(
                            call_parameters.get(
                                "data",
                                None),
                            pd.DataFrame):
                        df = call_parameters["data"]
                        vars = "type={0} shape={1} columns={2}".format(
                            type(df), df.shape, df.columns)
                    elif isinstance(call_parameters.get("data", None),
                                    OrderedDict):
                        od = call_parameters["data"]
                        vars = "type={0} keys={1}".format(
                            type(od), ','.join(od))
                if isinstance(verbose, six.integer_types) and verbose >= 2:
                    raise BridgeRuntimeError(
                        "{0}.\n--GRAPH--\n{1}\n--DATA--\n{2}"
                        "\n--\nconcatenated={3}".format(
                            str(e), str(self), vars, concatenated),
                        model=output_modelfilename)
                else:
                    raise BridgeRuntimeError(
                        str(e), model=output_modelfilename)
            else:
                raise e
        return ret

    def _get_separator(self):
        node = self.nodes[0]
        inputs = getattr(node, 'inputs', None)
        if inputs is None:
            return None
        sch = inputs.get('CustomSchema', None)
        if sch is None:
            return None
        pieces = [_ for _ in sch.split(' ') if 'sep=' in _]
        if len(pieces) == 0:
            return None
        return pieces[0].replace("sep=", "").strip()

    def run(self, X, y=None, max_slots=-1, random_state=None, verbose=1, **params):
        if params.get("dryrun") is not None:
            return 'graph = %s' % (str(self))

        output_modelfilename = None
        output_predictor_modelfilename = None
        output_metricsfilename = None
        out_metrics = None

        # Ideally, run_graph shouldn't care if it's running CV
        # or a regular pipeline. That required changing the idv_bridge to be
        # more flexible (e.g. changing return value, changing input
        # structure, etc.) In my first attempt, this approach caused
        # unintended test-failures that were hard to root cause. To eliminate
        # this side-effect, in the second attempt, I'm keeping the code path
        # for regular pipeline exactly the same as before.
        # The cv flag only applies to CV pipelines, so there shouldn't be
        # any side-effect on non-CV tests.
        cv = params.get('is_cv')

        # checks whether this is a model summary call
        summary = params.get('is_summary')

        try:
            concatenated = False
            call_parameters = {}
            if isinstance(X, DataFrame):

                def remove_multi_level_index(c):
                    if isinstance(c, (str, six.text_type)):
                        return c
                    elif isinstance(c, tuple):
                        return '.'.join(c)
                    else:
                        raise TypeError(
                            "Unexpected type {0} for a column name.".format(
                                type(c)))

                if y is not None and isinstance(y, DataFrame):
                    data = pd_concat([X, y], axis=1, join='inner')
                else:
                    # copy is mandatory here otherwise the order
                    # of the results might not be the same depending
                    # on the fact the dataframe is a view or not.
                    data = X.copy()
                # Removes Multi-Level index
                data.columns = [
                    remove_multi_level_index(c) for c in data.columns]
                call_parameters["data"] = resolve_dataframe(data)
                if y is not None:
                    concatenated = True
            elif isinstance(X, csr_matrix):
                call_parameters["data"] = resolve_csr_matrix(X, y)
                if y is not None:
                    concatenated = True
            elif isinstance(X, FileDataStream):
                self.inputs['file'] = X.filename
            elif isinstance(X, BinaryDataStream) or isinstance(X, DprepDataStream):
                if 'input_data' in self.inputs:
                    self.inputs['input_data'] = X._filename
                elif 'data' in self.inputs:
                    self.inputs['data'] = X._filename
<<<<<<< HEAD
            elif not (summary or params.get('is_onnx_export')):
=======
            elif not (summary or params.get('no_input_data')):
>>>>>>> a405b8cf
                raise RuntimeError(
                    "data should be a dataframe, FileDataStream or DataView")

            if cv:
                output_types = params['output_types']
                self._set_file_outputs(output_types)
                params.pop('is_cv')
                params.pop('output_types')
            else:
                # set graph output model to temp file
                if 'output_model' in self.outputs:
                    output_modelfilename = _get_temp_file(suffix='.model.bin')
                    self.outputs['output_model'] = output_modelfilename

                # set graph output model to temp file
                if 'output_predictor_model' in self.outputs:
                    output_predictor_modelfilename = _get_temp_file(suffix='.predictor.model.bin')
                    self.outputs['output_predictor_model'] = output_predictor_modelfilename

                # set graph output metrics to temp file
                if 'output_metrics' in self.outputs:
                    output_metricsfilename = _get_temp_file(suffix='.txt')
                    self.outputs['output_metrics'] = output_metricsfilename

                if 'output_data' in self.outputs:
                    if self._data_output_format == DataOutputFormat.IDV:
                        output_idvfilename = _get_temp_file(suffix='.idv')
                        self.outputs['output_data'] = output_idvfilename

                    elif self._data_output_format == DataOutputFormat.CSR:
                        self.outputs['output_data'] = "<csr>"

            # set graph file for debuggings
            if verbose > 0:
                # graph_id will allow for adding descriptive info to the graph
                # file name to be able to match graphs with different runs.
                graph_suffix = params.get('graph_id', '') + '.graph.txt'
                params.pop('graph_id', None)
                input_graphfilename = _get_temp_file(suffix=graph_suffix)
                with open(input_graphfilename, 'w') as f:
                    f.write(self.nimbusml_runnable_graph)

            call_parameters['verbose'] = try_set(verbose, False, six.integer_types)
            call_parameters['graph'] = try_set(str(self), False, str)
            
            # Set paths to .NET Core CLR, ML.NET and DataPrep libs
            set_clr_environment_vars()
            call_parameters['dotnetClrPath'] = try_set(get_clr_path(), False, str)
            call_parameters['mlnetPath'] = try_set(get_mlnet_path(), False, str)
            call_parameters['dprepPath'] = try_set(get_dprep_path(), False, str)
            call_parameters['pythonPath'] = try_set(sys.executable, False, str)

            if random_state:
                call_parameters['seed'] = try_set(random_state, False, six.integer_types)

            if max_slots:
                call_parameters['max_slots'] = try_set(max_slots, False, six.integer_types)

            ret = self._try_call_bridge(
                px_call,
                call_parameters,
                verbose,
                concatenated,
                output_modelfilename,
                output_predictor_modelfilename)

            out_data = None

            if not cv and self._data_output_format == DataOutputFormat.CSR:
                out_data = resolve_output_as_csrmatrix(ret)
            elif not cv and self._data_output_format == DataOutputFormat.LIST:
                out_data = resolve_output_as_list(ret)
            else:
                out_data = resolve_output_as_dataframe(ret)
                # remove label column from data
                if out_data is not None and concatenated:
                    out_columns = list(out_data.columns)
                    if hasattr(y, 'columns'):
                        y_column = y.columns[0]
                        if y_column in out_columns:
                            out_columns.remove(y_column)
                            out_data = out_data[out_columns]

            if output_metricsfilename:
                out_metrics = pd.read_csv(
                    output_metricsfilename,
                    sep='\t',
                    header=0,
                    error_bad_lines=False,
                    comment='#',
                    na_values='?')
            # todo: load & return model blob

            if cv:
                return self._process_graph_run_results(out_data)
            elif self._data_output_format == DataOutputFormat.IDV:
                output = BinaryDataStream(output_idvfilename)
                return (output_modelfilename, output, out_metrics, output_predictor_modelfilename)
            else:
                return (output_modelfilename, out_data, out_metrics, output_predictor_modelfilename)
        finally:
            if cv:
                self._remove_temp_files()
            else:
                if output_metricsfilename:
                    os.remove(output_metricsfilename)

    def _set_file_outputs(self, output_types):
        self.output_types = output_types

        for output_name, output_type in self.output_types.items():
            if output_type == GraphOutputType.ModelFile:
                self.outputs[output_name] = _get_temp_file(suffix='.model.bin')

            elif output_type == GraphOutputType.ModelArrayFile:
                self.outputs[output_name] = _get_temp_file(
                    suffix='.model_{0}.bin')

            elif output_type == GraphOutputType.TempFile:
                self.outputs[output_name] = _get_temp_file(suffix='.txt')

            elif output_type == GraphOutputType.BridgeReturnValue:
                self.outputs[output_name] = ''

            else:
                raise ValueError('Unsupported output type ', output_type)

    def _process_graph_run_results(self, bridge_df):
        results = {}

        for output_name, output_type in self.output_types.items():
            if output_type in [
                    GraphOutputType.ModelFile,
                    GraphOutputType.ModelArrayFile]:
                results[output_name] = self.outputs[output_name]

            elif output_type == GraphOutputType.TempFile:
                temp_file = self.outputs[output_name]
                results[output_name] = pd.read_csv(
                    temp_file, sep='\t', header=0, error_bad_lines=False,
                    comment='#')

            elif output_type == GraphOutputType.BridgeReturnValue:
                results[output_name] = bridge_df

        return results

    def _remove_temp_files(self):
        for output_name, output_type in self.output_types.items():
            # ModelArrayFile is a pattern to save each element of the array.
            # We can remove it without removing the actual saved models.
            if output_type in [
                    GraphOutputType.TempFile,
                    GraphOutputType.ModelArrayFile]:
                os.remove(self.outputs[output_name])


class GraphOutputType(Enum):
    BridgeReturnValue = 'bridge_return_value'
    TempFile = 'temp_file'
    ModelFile = 'model_file'
    ModelArrayFile = 'model_array_file'  # used for CV<|MERGE_RESOLUTION|>--- conflicted
+++ resolved
@@ -381,11 +381,7 @@
                     self.inputs['input_data'] = X._filename
                 elif 'data' in self.inputs:
                     self.inputs['data'] = X._filename
-<<<<<<< HEAD
-            elif not (summary or params.get('is_onnx_export')):
-=======
             elif not (summary or params.get('no_input_data')):
->>>>>>> a405b8cf
                 raise RuntimeError(
                     "data should be a dataframe, FileDataStream or DataView")
 
