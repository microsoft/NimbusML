--- conflicted
+++ resolved
@@ -24,11 +24,7 @@
 from .dataframes import resolve_dataframe, resolve_csr_matrix, pd_concat, \
     resolve_output
 from .utils import try_set, set_clr_environment_vars, get_clr_path, \
-<<<<<<< HEAD
-    get_nimbusml_libs
-=======
     get_mlnet_path, get_dprep_path
->>>>>>> 6f7cb410
 from ..libs.pybridge import px_call
 
 
@@ -444,28 +440,16 @@
                 with open(input_graphfilename, 'w') as f:
                     f.write(self.nimbusml_runnable_graph)
 
-<<<<<<< HEAD
-            nimbusml_path = os.path.join(os.path.dirname(__file__), "..", "libs")
-            nimbusml_path = os.path.abspath(nimbusml_path)
-=======
->>>>>>> 6f7cb410
             call_parameters['verbose'] = try_set(verbose, False, six.integer_types)
             call_parameters['graph'] = try_set(
                 'graph = {%s} %s' %
                 (str(self), code), False, str)
             
-<<<<<<< HEAD
-            # Set paths to ML.NET libs (in nimbusml) and to .NET Core CLR libs
-            call_parameters['nimbusmlPath'] = try_set(get_nimbusml_libs(), True, str)
-            set_clr_environment_vars()
-            call_parameters['dotnetClrPath'] = try_set(get_clr_path(), True, str)
-=======
             # Set paths to .NET Core CLR, ML.NET and DataPrep libs
             set_clr_environment_vars()
             call_parameters['dotnetClrPath'] = try_set(get_clr_path(), False, str)
             call_parameters['mlnetPath'] = try_set(get_mlnet_path(), False, str)
             call_parameters['dprepPath'] = try_set(get_dprep_path(), False, str)
->>>>>>> 6f7cb410
 
             if random_state:
                 call_parameters['seed'] = try_set(random_state, False, six.integer_types)
