--- conflicted
+++ resolved
@@ -489,11 +489,7 @@
     def __init__(self, dataflow=None, filename=None):
         if dataflow is None and filename is None:
             raise ValueError('Both dataflow object and filename are None')
-<<<<<<< HEAD
-        super(DprepDataStream, self).__init__(DataSchema(""))
-=======
         super(DprepDataStream, self).__init__()
->>>>>>> 15eddb43
         if dataflow is not None:
             (fd, filename) = tempfile.mkstemp(suffix='.dprep')
             fl = os.fdopen(fd, "wt")
