--- conflicted
+++ resolved
@@ -55,11 +55,7 @@
             none_acceptable=False,
             is_of_type=str)
     if label_column_name is not None:
-<<<<<<< HEAD
-        inputs['LabelColumn'] = try_set(
-=======
         inputs['LabelColumnName'] = try_set(
->>>>>>> 15eddb43
             obj=label_column_name,
             none_acceptable=True,
             is_of_type=str,
