# --------------------------------------------------------------------------------------------
# Copyright (c) Microsoft Corporation. All rights reserved.
# Licensed under the MIT License.
# --------------------------------------------------------------------------------------------
"""
Base class for all the items that can be used in a scikit or MicrosoftML
pipeline.
"""

__all__ = ["BasePipelineItem"]

import os
import tempfile
import warnings
from abc import ABCMeta, abstractmethod
from collections import OrderedDict
from itertools import chain
from textwrap import wrap

import six
<<<<<<< HEAD
try:
    from sklearn.utils.fixes import signature
except ImportError:
    from inspect import signature
=======
from nimbusml.utils import signature
>>>>>>> b57cfccd

from ..utils.data_roles import DataRoles, Role
from ..utils.data_stream import ViewBasePipelineItem, DataStream, \
    ViewDataStream
from ..utils.utils import trace


class BaseSignature:
    """
    Base class for signature.
    """

    def _use_role_except_feature(self):
        return False

    def _use_multi_output(self):
        return False

    def _use_single_input_as_string(self):
        return False

    def _use_only_one_output(self):
        return False

    def _use_no_output(self):
        return False

    def _use_unique_default_output_is_feature(self):
        return False

    def _check_inputs(self):
        pass

    def _check_outputs(self):
        pass


class DefaultSignature(BaseSignature):
    """
    Defines entrypoint expectations for inputs and outputs types
    (one column, two columns, ...).
    The design should be revisited but it was brought to
    be consistant with
    `scikit-sklean.base.clone
    <https://github.com/scikit-learn/scikit-learn/blob/a24c8b46/sklearn
    /base.py#L30>`_.
    """
    pass


class DefaultSignatureWithRoles(DefaultSignature):
    """
    Same as *DefaultSignature* but allows roles.
    """

    def _use_role_except_feature(self):
        return True


class NoOutputSignature(DefaultSignature):
    """
    Same as *DefaultSignature* but does not allow dictionaries
    (cannot create new columns).
    """

    def _use_no_output(self):
        return True

    def _check_inputs(self):
        """
        Some transforms can handle only one input columns defined as a list
        of one element: string or tuple (multi-index).
        """
        input = getattr(self, self._attr_input)
        if not isinstance(input, (str, tuple, list)):
            raise TypeError(
                "Unexpected type {0} for input, type str or list is "
                "expected (input_schema='{1}')".format(
                    type(input), self._use_input_schema()))

    def _check_outputs(self):
        """
        Checks there is no output.
        """
        if hasattr(self, '_attr_output'):
            output = getattr(self, self._attr_output)
            if output is not None:
                raise TypeError(
                    "Dictionaries are not allowed to specify input "
                    "columns (input_schema='{0}')".format(
                        self._use_input_schema()))


class MultiOutputsSignature(BaseSignature):
    """
    Some transforms can handle multiple inputs and outputs.
    input type is a list of lists, output type is a list.
    """

    def _use_multi_output(self):
        return True


class SingleInputAsStringSignature(BaseSignature):
    """
    Some transforms can handle only one input column defined as a string.
    """

    def _use_single_input_as_string(self):
        return True

    def _check_inputs(self):
        """
        Some transforms can handle only one input columns defiend as a list
        of one string.
        """
        input = getattr(self, self._attr_input)
        if not isinstance(input, (str, tuple)):
            raise TypeError(
                "Unexpected type {0} for input, type str is expected ("
                "input_schema={1})".format(
                    type(input), self._use_input_schema()))


class SingleOutputSignature(BaseSignature):
    """
    Some transforms can handle only one output column,
    input is defined as a list with one item.
    """

    def _use_only_one_output(self):
        return True

    def _check_inputs(self):
        """
        Some transforms can handle only one input columns defiend as a list
        of one string or one tuple.
        """
        input = getattr(self, self._attr_input)
        if not isinstance(input, list):
            raise TypeError(
                "Unexpected type {0} for input, type list is "
                "expected".format(
                    type(input)))
        if len(input) == 0:
            raise RuntimeError(
                "{0} needs one input at least".format(
                    type(self)))
        for i, inp in enumerate(input):
            if not isinstance(inp, (str, tuple)):
                raise TypeError(
                    "Unexpected type {0} for input {1}, type string is "
                    "expected\ninput_schema={2}\ninput={3}".format(
                        type(inp), i, self._use_input_schema(), input))


class SingleOutputSignatureWithRoles(SingleOutputSignature):
    """
    Same as *SingleOutputSignature* but allows roles.
    """

    def _use_role_except_feature(self):
        return True

    def _use_unique_default_output_is_feature(self):
        return True

    def _check_inputs(self):
        input = getattr(self, self._attr_input)
        for v in input:
            if isinstance(v, list):
                raise RuntimeError(
                    "Multi-ouput is not allowed - {0}".format(input))

    def _check_outputs(self):
        """
        Checks there is no output.
        """
        if hasattr(self, '_attr_output'):
            output = getattr(self, self._attr_output)
            if not isinstance(output, list):
                raise TypeError(
                    "Output should be one list not {0}".format(
                        type(output)))
            if len(output) != 1:
                raise RuntimeError(
                    "Output should contain only one output not {0} ("
                    "use_schema='{1}')".format(
                        output, self._use_input_schema()))
            if not isinstance(output[0], (str, tuple)):
                raise RuntimeError(
                    "Output should contain only one output defined as a "
                    "string not {0} (use_schema='{1}')".format(
                        output, self._use_input_schema()))


class EqualInputOutputSignature(SingleOutputSignature):
    """
    Each column becomes a new one. Number of inputs and outputs
    are the same.
    """

    def _check_inputs(self):
        input = getattr(self, self._attr_input)
        output = getattr(
            self, self._attr_output) if hasattr(
            self, '_attr_output') else input
        if len(input) != len(output):
            raise RuntimeError(
                "Number of inputs and outputs should be equal for type {"
                "0} ({1} != {2})".format(
                    type(self), len(input), len(output)))


@six.add_metaclass(ABCMeta)
class BasePipelineItem():
    """
    Base class for all pipeline items.
    Derived classes can be used both, MicrosoftML and Scikit-Learn
    pipelines
    """

    _hidden_constructor_arguments = set(
        chain(['columns'], map(lambda s: s.lower(), DataRoles._allowed)))

    @trace
    def __init__(self, type=None, random_state=None, **params):
        # The consctuctor is usually called twice.
        # First time from BaseSomething like BaseTransform.
        # Second from internal classes.
        if hasattr(self, '_BasePipelineItem_already_called'):
            return
        self._BasePipelineItem_already_called = True
        if type is None:
            raise ValueError("Type must be defined.")
        self.type = type
        if 'schema' in params:
            raise RuntimeError("Schema not allowed.")
        if 'input' in params:
            raise RuntimeError("Input not allowed.")
        if 'output' in params:
            raise RuntimeError("Output not allowed.")
        if 'columns' in params and type != 'transform' and params[
                "columns"] is not None:
            raise RuntimeError(
                "Predictor use arguements feature, label to defined "
                "roles, argument columns is not allowed.")
        self.random_state = random_state
        # It assumes all columns are used as input.
        self.input = None
        # Default options for output columns. Depends on the model.
        self.output = None
        sig_params = signature(self._entrypoint).parameters
        self._allowed_roles = set(
            r for r in DataRoles._allowed if
            Role.to_attribute(r) in sig_params)
        # Basic checking on parameters.
        for k, v in params.items():
            if '_num_' in k and not isinstance(v, (int, float)):
                raise TypeError(
                    "Parameter '{0}' is not numeric but {1}.".format(
                        k, type(v)))
        self._handle_extra_syntax_parameters(params)

    def _handle_extra_syntax_parameters(self, params):
        """
        Handles extra parameters given to the constructor such as
        *columns* or a role.
        """

        # remove column_ for roles
        def clean_name(name):
            return DataRoles._allowed_attr.get(name, name)

        set_params = set(map(clean_name, params))

        # Checks that extra parameters are allowed.
        sign = signature(self.__class__.__init__)
        allowed = set(sign.parameters)

        notin = set_params - allowed - \
            BasePipelineItem._hidden_constructor_arguments
        if len(notin) > 0:
            allowed = "\n".join(
                wrap(
                    ", ".join(
                        sorted(
                            filter(
                                lambda _: _ != 'self',
                                allowed)))))
            if len(notin) == 1:
                raise NameError(
                    "Parameter '{0}' is not allowed for class '{"
                    "1}'.\nAllowed: {2}".format(
                        list(
                            sorted(notin))[0],
                        self.__class__.__name__,
                        allowed))
            else:
                raise NameError(
                    "Parameters {0} are not allowed for class '{"
                    "1}'.\nAllowed: {2}".format(
                        sorted(notin), self.__class__.__name__, allowed))

        # Handles parameters columns.
        inputs = OrderedDict()
        cols = params.pop('columns', None)
        if cols:
            if isinstance(cols, dict):
                inputs.update(cols)
            else:
                self.set_inputs(cols, early=True)

        for role in DataRoles._allowed:
            name = DataRoles.to_attribute(role)
            if name in params:
                if cols is not None and role in cols and params[name] != \
                        cols[role]:
                    raise AttributeError(
                        "Attribute '{0}' is already set to '{1}', "
                        "cannot be replaced by '{2}'".format(
                            name, cols[role], params[name]))
                attr = DataRoles.to_attribute(role)
                if attr in allowed:
                    setattr(self, attr, params[name])
                else:
                    inputs[role] = params[name]
                del params[name]

        if len(inputs) > 0:
            self.set_inputs(inputs, early=True)

    def _getattr_role(self, role, all_args):
        """
        Picks the role value in self if not None, in all_args otherwise.
        role must be suffixed by `_column`.
        """
        value = getattr(self, role, None)
        if value is None:
            return all_args.get(role, None)
        return value

    @abstractmethod
    def _get_node(self, **params):
        """
        Composes an entrypoint node for the current item

        Returns
        -------
        The entrypoint node for the item.
        """
        pass

    def __getstate__(self):
        "Selects what to pickle."
        odict = self.__dict__.copy()
        if hasattr(self, 'model_') and \
                self.model_ is not None and os.path.isfile(self.model_):
            with open(self.model_, "rb") as mfile:
                odict['modelbytes'] = mfile.read()
            del odict['model_']
        if hasattr(self, 'type'):
            odict['type'] = self.type
        return odict

    def __setstate__(self, state):
        "Restore a pickled object."
        for k, v in state.items():
            if k not in {'modelbytes', 'type'}:
                setattr(self, k, v)
        if 'modelbytes' in state:
            (fd, modelfile) = tempfile.mkstemp()
            fl = os.fdopen(fd, "wb")
            fl.write(state['modelbytes'])
            fl.close()
            self.model_ = modelfile
        if 'type' in state:
            self.type = state['type']
        else:
            raise AttributeError(
                "Type must be present in serialized object")

    def clone(self):
        "Clone the object."
        return self.__class__(**self.get_params())

    def get_params(self, deep=True):
        "Scikit-learn API with same params, returns all parameters."
        sig = signature(self.__class__.__init__)
        params = [(p if p != 'columns' else '_columns', p)
                  for p in sig.parameters if p not in ('self', 'params')]
        res = {p: getattr(self, att)
               for att, p in params if hasattr(self, att)}
        if hasattr(self, "_columns") and isinstance(self._columns, dict):
            res['columns'] = self._columns
        if self.type != "transform" and 'columns' in res:
            cols = res.pop('columns')
            if isinstance(cols, dict):
                for k, v in cols.items():
                    k2 = Role.to_attribute(k, "")
                    res[k2] = v
            else:
                res['feature'] = cols
        return res

    def get_roles_params(self):
        """
        Returns the subset of params related to roles.
        """
        pars = self.get_params()
        res = {}
        for role in DataRoles._allowed:
            attr = Role.to_attribute(role)
            if attr in pars and pars[attr]:
                res[attr] = pars[attr]
            if attr.endswith("_column"):
                attr = attr[:-7]
                if attr in pars and pars[attr]:
                    res[attr] = pars[attr]
        if "columns" in pars:
            res["columns"] = pars
        return res

    def __getitem__(self, cols):
        """
        Returns a View on this element restricted to the selected column.
        """
        return ViewBasePipelineItem(self, cols)

    def _use_input_schema(self):
        """
        Some transforms are using a different API to define inputs and
        outputs.
        (source, name) or (input, output). This methods returns True if
        the first one is used for this object.
        """
        if self._use_only_one_output():
            return 'so'
        if self._use_single_input_as_string():
            return 'si'
        sign = signature(self._entrypoint)
        for p in sign.parameters:
            if p == "source":
                return 'ns'
        return "io"

    def _check_roles(self):
        """
        Checks the consistency between defined roles and supported roles.
        """
        if not hasattr(self, '_entrypoint'):
            raise SystemExit(
                'One internal learner does not follow the new syntax.')
        params = signature(self._entrypoint).parameters
        for role in DataRoles._allowed:
            attr = DataRoles.to_attribute(role)
            if hasattr(self, attr) and getattr(self, attr) is not None and \
                    attr not in params:
                if role == Role.Label:
                    # warnings instead of an exception but we should
                    # really simplify the logic
                    # in experiment.py. The model should know which
                    # roles it supports.
                    # current code makes it difficult to guess.
                    # A minor modification in entrypoints.py should do the
                    # trick.
                    if self.type not in {"clusterer", "anomaly"} :
                        warnings.warn(
                            "Model '{0}' (type='{1}') does not support "
                            "role '{2}' (for developers, check "
                            "_allowed_roles is defined).".format(
                                type(self), self.type, role))
                else:
                    raise RuntimeError(
                        "Model '{0}' (type='{1}') does not support role "
                        "'{2}' (for developers, check _allowed_roles is "
                        "defined).".format(
                            type(self), self.type, role))

    def _use_role(self, name):
        """
        Tells if the transform or learner use role *name*.
        """
        return name in self._allowed_roles

    def __gt__(self, inp):
        """
        Operator ``>``
        """
        # return self._set_outputs(inp)
        raise NotImplementedError('Operator > is not supported')

    def __rshift__(self, to):
        """
        Operator ``>>``
        """
        # return self._set_outputs(to)
        raise NotImplementedError('Operator >> is not supported')

    def __or__(self, role_column):
        """
        Operator ``|``
        """
        raise NotImplementedError('Operator | is not supported')

    def __lt__(self, inp):
        """
        Equivalent to ``<<``.
        This operator has one drawback, it cannot be used with
        operator ``>`` to define the output due to python operator
        priorities.
        """
        return self.set_inputs(inp)

    def __lshift__(self, inp):
        """
        Change the input columns.
        This operator is part of the syntax used
        to define a pipeline (see
        `Columns </nimbusml/concepts/columns>`_).
        Operator ``<<`` is equivalent to parameter
        columns in the constructor. We update the
        attribute ``_columns``.
        """
        self._columns = inp
        return self.set_inputs(inp)

    def _add_attribute(self, name, value, input=False):
        if input:
            if not isinstance(value, list):
                raise TypeError(
                    "Unable to convert input into a list: {0}".format(
                        type(value)))

            if self._use_input_schema() == 'si':
                if len(value) != 1:
                    raise TypeError(
                        "Only one input column is allowed not {0}".format(
                            value))
                value = value[0]
            elif self._use_input_schema() == 'so':
                if isinstance(value[0], list):
                    if len(value) != 1:
                        raise TypeError(
                            "Only one output column is allowed not {"
                            "0}".format(
                                value))
                    value = value[0]

        current = getattr(self, name, None)
        if isinstance(current, list) and isinstance(value, list):
            current.extend(value)
        elif current is not None:
            raise AttributeError(
                "Attribute '{0}' is already set to '{1}', cannot be "
                "replaced by '{2}'".format(
                    name, current, value))
        else:
            setattr(self, name, value)

    def _set_outputs(self, to):
        """
        Change the outputs column.
        """
        if self._use_no_output():
            # Ignore.
            return self
        if self._use_input_schema() == "ns":
            attr = 'name'
            if isinstance(to, tuple):
                raise NotImplementedError(
                    '(name, type) not implemented yet.')
            if isinstance(to, (str, tuple)):
                self._add_attribute(attr, to)
            if not isinstance(getattr(self, attr), (str, tuple)):
                raise TypeError(
                    "Unable to convert name into a string: {0}".format(
                        type(
                            getattr(
                                self,
                                attr))))
        else:
            attr = 'output'
            if isinstance(to, (str, tuple)):
                self._add_attribute(attr, [to])
            else:
                self._add_attribute(attr, to)
            if not isinstance(getattr(self, attr), list):
                raise TypeError(
                    "Unable to convert output into a list: {0}".format(
                        type(
                            getattr(
                                self,
                                attr))))
        self._attr_output = attr
        self._check_outputs()
        return self

    def set_inputs(self, inp, early=False):
        """
        Change the input columns.

        :param inp: inputs (dictionary, list, str, tuple,
        see `Columns </nimbusml/concepts/columns>`_)
        :param early: set inputs from the constructor, object type is
        unknown
        """
        if isinstance(inp, (list, tuple, dict)):
            if len(inp) == 0:
                raise ValueError("inp is empty")
        elif inp in (None, ''):
            raise ValueError("inp is empty")
        if self.type not in ('transform', None):
            if isinstance(inp, dict):
                return self._set_role(inp)
            elif isinstance(inp, (str, tuple)):
                return self._set_role(inp, 'Feature')
        elif isinstance(inp, dict) and self._use_role_except_feature():
            inp = inp.copy()
            for k in DataRoles._allowed:
                if k in inp and self._use_role(k):
                    self._set_role(inp[k], role=k)
                    del inp[k]
            if len(inp) == 0:
                return self

        if not early and self.type != 'transform' and not self._use_role(
                'Feature'):
            raise RuntimeError(
                "This learner (type: '{0}') does not use role "
                "'Feature'.\nentrypoint={1}\nparams={2}".format(
                    self.type, self._entrypoint, ", ".join(
                        sorted(
                            signature(
                                self._entrypoint).parameters))))

        if self._use_input_schema() == "ns":
            # Couple source, name
            attr = 'source'
            if isinstance(inp, (str, tuple)):
                self._add_attribute(attr, inp)
                self._set_outputs(inp)
            elif isinstance(inp, list):
                if len(inp) != 1:
                    raise RuntimeError(
                        "Only one column is allowed for '{0}'.".format(
                            type(self)))
                self._add_attribute(attr, inp[0])
                self._set_outputs(inp[0])
            elif isinstance(inp, dict):
                if len(inp) != 1:
                    raise RuntimeError(
                        "Only one input is allowed for '{0}'.".format(
                            type(self)))
                key = list(inp.keys())[0]
                value = inp[key]
                if isinstance(value, list):
                    if len(value) != 1:
                        raise RuntimeError(
                            "Only one input is allowed for '{0}'.".format(
                                type(self)))
                    value = value[0]
                if not isinstance(value, (str, tuple)):
                    raise RuntimeError(
                        "'{0}' only accepts one input given as string or "
                        "tuple.".format(
                            type(self)))
                setattr(self, attr, value)
                self._set_outputs(key)
            else:
                self._add_attribute(attr, inp)
                raise NotImplementedError(
                    "Type '{0}' is not supported.".format(
                        type(inp)))
            if not isinstance(getattr(self, attr), (str, tuple)):
                raise TypeError(
                    "Unable to convert input into a string or a tuple: {"
                    "0}".format(
                        type(
                            getattr(
                                self,
                                attr))))

        elif self._use_multi_output():
            # Couple input, output
            attr = 'input'
            if isinstance(inp, dict):
                couples = [(k, v) for k, v in inp.items()]
                self._add_attribute(attr, [v for k, v in couples])
                self._set_outputs([k for k, v in couples])
            elif isinstance(inp, list):
                res = []
                is_string_or_tuple = False
                for i, v in enumerate(inp):
                    if isinstance(v, list) and not is_string_or_tuple:
                        res.append(v)
                    elif isinstance(v, (
                            DataStream, ViewDataStream)) and \
                            not is_string_or_tuple:
                        res.append([c.Name for c in inp.schema])
                    elif isinstance(v, (str, tuple)):
                        is_string_or_tuple = True
                        res.append(v)
                    else:
                        raise TypeError(
                            "Unexpected type for input {0}".format(i))
                if is_string_or_tuple:
                    self._add_attribute(attr, [res])
                else:
                    self._add_attribute(attr, res)
            else:
                self._add_attribute(attr, inp)
            if not isinstance(getattr(self, attr), list):
                raise TypeError(
                    "Unable to convert input into a list: {0}".format(
                        type(
                            getattr(
                                self,
                                attr))))
            for i, inp in enumerate(getattr(self, attr)):
                if not isinstance(inp, list):
                    raise TypeError(
                        "Input {0} is not a list but: {1}".format(
                            i, type(inp)))
        else:
            attr = 'input'
            if isinstance(inp, (str, tuple)):
                # tuple for MultiIndexColumn
                self._add_attribute(attr, [inp], input=True)
                self._set_outputs([inp])
            elif isinstance(inp, dict):
                couples = [(k, v) for k, v in inp.items()]
                self._add_attribute(attr, [v for k, v in couples],
                                    input=True)
                self._set_outputs([k for k, v in couples])
            elif isinstance(inp, list):
                self._add_attribute(attr, inp, input=True)
                if self._use_unique_default_output_is_feature() and len(
                        inp) != 1:
                    raise RuntimeError(
                        "The transform only allows only output, "
                        "use a dictionary to specify its name.")
                else:
                    self._set_outputs(inp)
            else:
                raise TypeError(
                    "Unexpected type for inp: {0}".format(
                        type(inp)))

        # Needed for learner. % is also used to define feature roles.
        if self.type in {'classifier', 'regressor',
                         'ranker', 'clustering', 'anomaly'}:
            self.feature_column_name = getattr(self, attr)
            if not isinstance(self.feature_column_name, (str, tuple)):
                if isinstance(self.feature_column_name, list):
                    if len(self.feature_column_name) == 1:
                        self.feature_column_name = self.feature_column_name[0]
                    else:
                        # Experiment will merge them.
                        # raise RuntimeError("Too many feature columns.
                        # Use ConcatTransform to merge them: "
                        #     " ConcatTransform() % {0} >
                        # Role.Feature".format(self.feature_column_name))
                        pass
                else:
                    raise TypeError(
                        "Feature column type is unexpected: {0}".format(
                            type(
                                self.feature_column_name)))

        self._attr_input = attr
        self._check_inputs()
        return self

    def has_defined_columns(self, role=None):
        """
        Tells if operator ``<<`` or parameter *columns*
        was used.
        """
        if role is None:
            return hasattr(self, '_attr_input') or \
                   (hasattr(self,
                            '_columns') and self._columns is not None) or \
                   (hasattr(self, 'output') and self.output is not None) \
                   or \
                   (hasattr(self, 'input') and self.input is not None)
        else:
            attr = Role.to_attribute(role)
            return hasattr(self, attr)

    def _set_role(self, role_column, role=Role.Label):
        """
        Specifies the label, the weight or the group column for a
        particular model.
        Prefix ``'w:'`` tells role is the weight,
        prefix ``'g:'`` tells role is the group,
        it is label otherwise.
        This operator is part of the syntax used
        to define a pipeline
        (see `Columns </nimbusml/concepts/columns>`_).
        """
        if isinstance(role_column, dict):
            for k, v in role_column.items():
                self._set_role(v, k)
            return self

        if isinstance(role_column, (str, tuple)):
            if role is None:
                role = Role.Label
        elif not isinstance(role_column, list):
            raise RuntimeError(
                "Unable to interpret '{0}'".format(role_column))

        if role not in DataRoles._allowed:
            # SupervisedBinner works like that.
            if not hasattr(self, 'input') or self.input is None:
                self.input = []
            if not hasattr(self, 'output') or self.output is None:
                self.output = []
            self.input.append(role_column)
            self.output.append(role)
        else:
            DataRoles.check_role(role)

            if role.endswith('column'):
                raise ValueError(
                    "role cannot end by 'column': '{0}'".format(role))
            if role is None:
                raise ValueError(
                    "role must be defined for 'column': '{0}'".format(
                        role_column))

            # Special handling for Role.GroupId.
            # This is because role GroupId maps to low level attribute
            # 'group_id_column' (note '_' in group_id)
            if role == Role.GroupId:
                role = "GroupId"

            if not self._use_role(role):
                raise RuntimeError(
                    "This learner or transform (type: '{0}') does not "
                    "use role '{1}'.".format(
                        self.type, role))
            if isinstance(role_column, (str, tuple, list)):
                attr = DataRoles.to_attribute(role)
                if ':' in role_column or ':' in attr:
                    raise ValueError(
                        "Cannot set '{0}' to '{1}'".format(
                            attr, role_column))
                self._add_attribute(attr, role_column)
            else:
                raise TypeError(
                    "role_column should be something like 'column_name' "
                    "or ('column_name', slots) not {0}".format(
                        role_column))

        return self

    @property
    def _name_or_source(self):
        """
        Some transforms need a defined output (name) but the module
        assumes it is equal to the source. Use this property instead of
        *name*
        when needed.
        """
        return self.name if hasattr(self, 'name') else self.source

    def _get_optional_column(self, colname):
        """
        Returns None if colname not found among the members
        of the class.
        """
        return getattr(self, colname) if hasattr(self, colname) else None

    def _validate_schema(self, next):
        """
        The method validates the schema of the next transform or learn
        without running it whenever possible. The schema of all
        transforms in a pipeline is usually known beforehand and this
        can be used to check the input of one layer can be found in the
        previous one.
        """
        # Not yet implemented.
        pass

    def _nodes_with_presteps(self):
        """
        The method can be used to insert preprocessing in a pipeline
        before this one.
        """
        return [self]

    def _steal_io(self, node):
        """
        This function is used when the pipeline autmatically inserts
        a step before another one. Typically, if the input column is
        integer
        and the current step requires float, the pipeline will
        automatically add
        a step to convert the input column into floats.
        The current node implements a function *Y=B(X)*
        where *X, Y* are the inputs and outputs. We need to
        insert function *A* so that we have: *Y=B(A(X))*.
        The inputs of this node are now *A(X)* instead of *X*.
        This logic is implemented by naming the new intermediate
        columns with the same output name of the original step.
        ``X >> B -> Y`` becomes ``X >> A -> Y >> B ->Y``::

            B = MinMaxScaler() << {'Y':'X'}
            A = TypeConverter()._steal_io(B)

        The method can be overloaded to make the pipeline
        automatically consider the sequence ``[A, B]``
        instead of ``[B]``.
        """
        if hasattr(node, '_columns') and node._columns is not None:
            self << node._columns
            setattr(node, node._attr_input,
                    getattr(node, node._attr_output))
        else:
            # No columns specified. The user plans to fit the pipeline as
            # fit(X, y).
            pass
        return self

    def _add_concatenator_node(
            self,
            data,
            input_columns,
            output_data,
            outcol,
            model):
        """
        Some transforms do not accept multiple columns but only
        one vector column and there is no ambiguity about the need
        to concatenate the column into one single column.
        This function silently adds a node into the pipeline
        without being reflected of the list of nodes the user
        explicitly defines.
        """
        from ...preprocessing.schema import ColumnConcatenator
        conc = ColumnConcatenator(columns={outcol: input_columns})
        node = conc._get_node(data=data, input=input_columns,
                              output_data=output_data, output=outcol,
                              model=model)
        node._implicit = True
        return node<|MERGE_RESOLUTION|>--- conflicted
+++ resolved
@@ -18,14 +18,7 @@
 from textwrap import wrap
 
 import six
-<<<<<<< HEAD
-try:
-    from sklearn.utils.fixes import signature
-except ImportError:
-    from inspect import signature
-=======
 from nimbusml.utils import signature
->>>>>>> b57cfccd
 
 from ..utils.data_roles import DataRoles, Role
 from ..utils.data_stream import ViewBasePipelineItem, DataStream, \
