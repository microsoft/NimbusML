--- conflicted
+++ resolved
@@ -9,10 +9,7 @@
 import os
 import unittest
 
-<<<<<<< HEAD
-=======
 from nimbusml.cluster import KMeansPlusPlus
->>>>>>> 331551b5
 from nimbusml.decomposition import FactorizationMachineBinaryClassifier
 from nimbusml.ensemble import EnsembleClassifier
 from nimbusml.ensemble import EnsembleRegressor
@@ -168,12 +165,8 @@
     'PixelExtractor, Loader, Resizer, \
                         GlobalContrastRowScaler, PcaTransformer, '
     'ColumnConcatenator, Sentiment, CharTokenizer, LightLda, '
-<<<<<<< HEAD
-    'NGramFeaturizer, WordEmbedding, LpScaler, WordTokenizer',
-=======
     'NGramFeaturizer, WordEmbedding, LpScaler, WordTokenizer'
     'NGramExtractor',
->>>>>>> 331551b5
     'check_transformer_data_not_an_array, check_pipeline_consistency, '
     'check_fit2d_1feature, check_estimators_fit_returns_self,\
                        check_fit2d_1sample, '
@@ -206,10 +199,7 @@
     'EnsembleClassifier': EnsembleClassifier(num_models=3),
     'EnsembleRegressor': EnsembleRegressor(num_models=3),
     'FactorizationMachineBinaryClassifier': FactorizationMachineBinaryClassifier(shuffle=False),
-<<<<<<< HEAD
-=======
     'KMeansPlusPlus': KMeansPlusPlus(n_clusters=2),
->>>>>>> 331551b5
     'LightGbmBinaryClassifier': LightGbmBinaryClassifier(
         minimum_example_count_per_group=1, minimum_example_count_per_leaf=1),
     'LightGbmClassifier': LightGbmClassifier(
@@ -303,32 +293,12 @@
             class_name = epoint[1]
             print("\n======== now Estimator is %s =========== " % class_name)
 
-<<<<<<< HEAD
-skip_epoints = set([
-    'OneVsRestClassifier',
-    'TreeFeaturizer',
-    # skip SymSgdBinaryClassifier for now, because of crashes.
-    'SymSgdBinaryClassifier',
-    'DatasetTransformer'
-])
-
-epoints = []
-my_path = os.path.realpath(__file__)
-my_dir = os.path.dirname(my_path)
-manifest_diff_json = os.path.join(my_dir, '..', 'tools',
-                                  'manifest_diff.json')
-manifest_diff = load_json(manifest_diff_json)
-for e in manifest_diff['EntryPoints']:
-    if e['NewName'] not in skip_epoints:
-        epoints.append((e['Module'], e['NewName']))
-=======
             mod = __import__('nimbusml.' + epoint[0], fromlist=[str(class_name)])
             the_class = getattr(mod, class_name)
             if class_name in INSTANCES:
                 estimator = INSTANCES[class_name]
             else:
                 estimator = the_class()
->>>>>>> 331551b5
 
             if estimator._use_single_input_as_string():
                 estimator = estimator << 'F0'
@@ -342,20 +312,6 @@
                      hasattr(estimator, 'decision_function')):
                     continue
 
-<<<<<<< HEAD
-for e in epoints:
-    checks = set()
-    failed_checks = set()
-    passed_checks = set()
-    class_name = e[1]
-    print("======== now Estimator is %s =========== " % class_name)
-    # skip LighGbm for now, because of random crashes.
-    if 'LightGbm' in class_name:
-        continue
-    # skip SymSgdBinaryClassifier for now, because of crashes.
-    if 'SymSgdBinaryClassifier' in class_name:
-        continue
-=======
                 if check.__name__ in OMITTED_CHECKS_ALWAYS:
                     continue
                 if 'Binary' in class_name and check.__name__ in NOBINARY_CHECKS:
@@ -366,7 +322,6 @@
                 if class_name in OMITTED_CHECKS_TUPLE[0] and check.__name__ in \
                         OMITTED_CHECKS_TUPLE[1]:
                     continue
->>>>>>> 331551b5
 
                 try:
                     check(class_name, estimator.clone())
@@ -377,36 +332,7 @@
             if len(failed_checks) > 0:
                 self.fail(msg=str(failed_checks))
 
-<<<<<<< HEAD
-    for check in _yield_all_checks(class_name, estimator):
-        # Skip check_dict_unchanged for estimators which
-        # update the classes_ attribute. For more details
-        # see https://github.com/microsoft/NimbusML/pull/200
-        if (check.__name__ == 'check_dict_unchanged') and \
-            (hasattr(estimator, 'predict_proba') or
-             hasattr(estimator, 'decision_function')):
-            continue
-
-        if check.__name__ in OMITTED_CHECKS_ALWAYS:
-            continue
-        if 'Binary' in class_name and check.__name__ in NOBINARY_CHECKS:
-            continue
-        if class_name in OMITTED_CHECKS and check.__name__ in \
-                OMITTED_CHECKS[class_name]:
-            continue
-        if class_name in OMITTED_CHECKS_TUPLE[0] and check.__name__ in \
-                OMITTED_CHECKS_TUPLE[1]:
-            continue
-        checks.add(check.__name__)
-        try:
-            check(class_name, estimator.clone())
-            passed_checks.add(check.__name__)
-            total_checks_passed = total_checks_passed + 1
-        except Exception as e:
-            failed_checks.add(check.__name__)
-=======
         return method
->>>>>>> 331551b5
 
 
 for epoint in get_epoints():
