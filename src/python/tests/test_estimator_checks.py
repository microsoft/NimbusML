# --------------------------------------------------------------------------------------------
# Copyright (c) Microsoft Corporation. All rights reserved.
# Licensed under the MIT License.
# --------------------------------------------------------------------------------------------
"""
run check_estimator tests
"""
import json
import os
import platform
import unittest

from nimbusml.cluster import KMeansPlusPlus
from nimbusml.decomposition import FactorizationMachineBinaryClassifier
from nimbusml.ensemble import EnsembleClassifier
from nimbusml.ensemble import EnsembleRegressor
from nimbusml.ensemble import LightGbmBinaryClassifier
from nimbusml.ensemble import LightGbmClassifier
from nimbusml.ensemble import LightGbmRanker
from nimbusml.ensemble import LightGbmRegressor
from nimbusml.feature_extraction.text import NGramFeaturizer
from nimbusml.internal.entrypoints._ngramextractor_ngram import n_gram
from nimbusml.preprocessing import TensorFlowScorer, DateTimeSplitter
from nimbusml.linear_model import SgdBinaryClassifier
from nimbusml.preprocessing.filter import SkipFilter, TakeFilter
from nimbusml.preprocessing.normalization import RobustScaler
from nimbusml.timeseries import (IidSpikeDetector, IidChangePointDetector,
                                 SsaSpikeDetector, SsaChangePointDetector,
                                 SsaForecaster)
from sklearn.utils.estimator_checks import _yield_all_checks, MULTI_OUTPUT

this = os.path.abspath(os.path.dirname(__file__))
OMITTED_CHECKS = {
    # by design consistent input with model
    # don't accept randomly created inputs
    'TensorFlowScorer': 'check_dict_unchanged, '
                        'check_dont_overwrite_parameters, '
                        'check_dtype_object, '
                        'check_estimator_sparse_data, '
                        'check_estimators_dtypes, '
                        'check_estimators_fit_returns_self, '
                        'check_estimators_overwrite_params, '
                        'check_estimators_pickle, '
                        'check_fit1d_1feature, '
                        'check_fit2d_1feature, '
                        'check_fit2d_1sample, '
                        'check_fit2d_predict1d, '
                        'check_fit_score_takes_y, '
                        'check_pipeline_consistency, '
                        'check_transformer_data_not_an_array, '
                        'check_transformer_general',
    # by design non-determenistic output
    'BootstrapSampler': 'check_transformer_general, '
                        'check_transformer_data_not_an_array',
    # by design non-determenistic output
    'ColumnDropper': 'check_transformer_general, '
                     'check_transformer_data_not_an_array',
    # I8 should not have NA values
    'CountSelector':
        'check_estimators_dtypes',
    # DateTimeSplitter does not work with floating point types.
    'DateTimeSplitter':
        'check_transformer_general, check_pipeline_consistency'
        'check_estimators_pickle, check_estimators_dtypes'
        'check_dict_unchanged, check_dtype_object, check_fit_score_takes_y'
        'check_transformer_data_not_an_array, check_fit1d_1feature,'
        'check_fit2d_1feature, check_fit2d_predict1d, check_estimators_overwrite_params,'
        'check_estimator_sparse_data, check_fit2d_1sample, check_dont_overwrite_parameters,'
        'check_estimators_fit_returns_self',
    # by design returns smaller number of rows
    'SkipFilter': 'check_transformer_general, '
                  'check_transformer_data_not_an_array',
    # fix pending in PR, bug cant handle csr matrix
    'RangeFilter': 'check_estimators_dtypes, '
                   'check_estimator_sparse_data',
    # time series do not currently support sparse matrices
    'IidSpikeDetector': 'check_estimator_sparse_data',
    'IidChangePointDetector': 'check_estimator_sparse_data',
    'SsaSpikeDetector': 'check_estimator_sparse_data'
                        'check_fit2d_1sample', # SSA requires more than one sample
    'SsaChangePointDetector': 'check_estimator_sparse_data'
                              'check_fit2d_1sample', # SSA requires more than one sample
    'SsaForecaster': 'check_estimator_sparse_data'
                     'check_fit2d_1sample', # SSA requires more than one sample
    # bug, low tolerance
    'FastLinearRegressor': 'check_supervised_y_2d, '
                           'check_regressor_data_not_an_array, '
                           'check_regressors_int, '
                           # todo: investigate
                           'check_regressors_train',
    # bug decision function shape should be 1
    # dimensional arrays, tolerance
    'FastLinearClassifier': 'check_classifiers_train',
    'FastForestRegressor': 'check_fit_score_takes_y',  # bug
    'EnsembleClassifier': 'check_supervised_y_2d, '
                          'check_classifiers_train',
    'EnsembleRegressor': 'check_supervised_y_2d, '
                         'check_regressors_train',
    # bug in decision_function
    'FastTreesBinaryClassifier':
        'check_decision_proba_consistency',
    # I8 should not have NA values
    'Filter':
        'check_estimators_dtypes',
    # I8 should not have NA values
    'Handler':
        'check_estimators_dtypes',
    # I8 should not have NA values
    'Indicator':
        'check_estimators_dtypes',
    # tolerance
    'LogisticRegressionClassifier': 'check_classifiers_train',
    # todo: investigate
    'OnlineGradientDescentRegressor': 'check_regressors_train',
    # bug decision function shape, prediction bug
    'NaiveBayesClassifier':
        'check_classifiers_train, check_classifiers_classes',
    # bugs cant handle negative label
    'PoissonRegressionRegressor':
        'check_regressors_train, '
        'check_regressors_no_decision_function',
    'MutualInformationSelector':
        'check_dtype_object, check_estimators_dtypes, \
        check_estimators_pickle, '
        'check_transformer_data_not_an_array, '
        'check_transformer_general, \
        check_fit1d_1feature, check_fit_score_takes_y, '
        'check_fit2d_predict1d, '
        'check_dont_overwrite_parameters, \
        check_fit2d_1sample, check_dict_unchanged, '
        'check_estimators_overwrite_params, '
        'check_estimators_fit_returns_self, \
        check_fit2d_1feature, check_pipeline_consistency, '
        'check_estimator_sparse_data',
    # bug in decision_function
    'SymSgdBinaryClassifier':
        'check_decision_proba_consistency',
    # bug in decision_function
    'LightGbmClassifier': 'check_classifiers_train',
    # bug cant handle the data
    'LightGbmRegressor': 'check_fit2d_1sample',
    # bug, no attribute clusterer.labels_
    'KMeansPlusPlus': 'check_clustering',
    'LightGbmRanker':
        'check_classifiers_regression_target, '
        'check_pipeline_consistency, check_supervised_y_2d, '
        'check_classifiers_one_label, \
        check_classifiers_classes, check_fit2d_1feature, '
        'check_classifiers_train, check_fit2d_1sample, '
        'check_dont_overwrite_parameters,\
        check_classifier_data_not_an_array, check_dtype_object, '
        'check_fit_score_takes_y, check_estimators_dtypes,\
        check_estimators_nan_inf, check_dict_unchanged, '
        'check_fit1d_1feature, check_fit2d_predict1d, \
        check_estimators_overwrite_params, '
        'check_estimator_sparse_data, check_estimators_pickle, '
        'check_estimators_fit_returns_self',
    'PcaAnomalyDetector':
        'check_pipeline_consistency, check_supervised_y_2d, '
        'check_classifiers_classes, check_fit2d_1feature, \
        check_estimators_fit_returns_self, '
        'check_classifiers_train, '
        'check_dont_overwrite_parameters, \
        check_classifier_data_not_an_array, check_dtype_object,'
        ' check_fit_score_takes_y, check_estimators_dtypes,\
        check_dict_unchanged, check_fit1d_1feature, '
        'check_fit2d_predict1d, '
        'check_estimators_overwrite_params, \
        check_estimator_sparse_data, check_estimators_pickle, '
        'check_estimators_nan_inf',
    # RobustScaler does not support vectorized types
    'RobustScaler': 'check_estimator_sparse_data',
    'ToKeyImputer':
        'check_estimator_sparse_data, check_estimators_dtypes',
    # Most of these skipped tests are failing because the checks
    # require numerical types. ToString returns object types.
    # TypeError: ufunc 'isfinite' not supported for the input types
    'ToString': 'check_estimator_sparse_data, check_pipeline_consistency'
        'check_transformer_data_not_an_array, check_estimators_pickle'
        'check_transformer_general',
    'OrdinaryLeastSquaresRegressor': 'check_fit2d_1sample'
}

OMITTED_CHECKS_TUPLE = (
    'OneHotHashVectorizer, FromKey, DnnFeaturizer, '
    'PixelExtractor, Loader, Resizer, \
                        GlobalContrastRowScaler, PcaTransformer, '
    'ColumnConcatenator, Sentiment, CharTokenizer, LightLda, '
    'NGramFeaturizer, WordEmbedding, LpScaler, WordTokenizer'
    'NGramExtractor',
    'check_transformer_data_not_an_array, check_pipeline_consistency, '
    'check_fit2d_1feature, check_estimators_fit_returns_self,\
                       check_fit2d_1sample, '
    'check_dont_overwrite_parameters, '
    'check_dtype_object, check_fit_score_takes_y, '
    'check_estimators_dtypes, \
                       check_transformer_general, check_dict_unchanged, '
    'check_fit1d_1feature, check_fit2d_predict1d, '
    'check_estimators_overwrite_params, \
                       check_estimator_sparse_data, '
    'check_estimators_pickle')

OMITTED_CHECKS_ALWAYS = 'check_estimators_nan_inf'

NOBINARY_CHECKS = [
    'check_estimator_sparse_data',
    'check_dtype_object',
    'check_fit_score_takes_y',
    'check_fit2d_predict1d',
    'check_fit1d_1feature',
    'check_dont_overwrite_parameters',
    'check_supervised_y_2d',
    'check_estimators_fit_returns_self',
    'check_estimators_overwrite_params',
    'check_estimators_dtypes',
    'check_classifiers_classes',
    'check_classifiers_train']

INSTANCES = {
    'DateTimeSplitter': DateTimeSplitter(prefix='dt', columns=['F0']),
    'EnsembleClassifier': EnsembleClassifier(num_models=3),
    'EnsembleRegressor': EnsembleRegressor(num_models=3),
    'FactorizationMachineBinaryClassifier': FactorizationMachineBinaryClassifier(shuffle=False),
    'KMeansPlusPlus': KMeansPlusPlus(n_clusters=2),
    'LightGbmBinaryClassifier': LightGbmBinaryClassifier(
        minimum_example_count_per_group=1, minimum_example_count_per_leaf=1),
    'LightGbmClassifier': LightGbmClassifier(
        minimum_example_count_per_group=1, minimum_example_count_per_leaf=1),
    'LightGbmRegressor': LightGbmRegressor(
        minimum_example_count_per_group=1, minimum_example_count_per_leaf=1),
    'LightGbmRanker': LightGbmRanker(
        minimum_example_count_per_group=1, minimum_example_count_per_leaf=1),
    'NGramFeaturizer': NGramFeaturizer(word_feature_extractor=n_gram()),
    'RobustScaler': RobustScaler(scale=False),
    'SgdBinaryClassifier': SgdBinaryClassifier(number_of_threads=1, shuffle=False),
    'SkipFilter': SkipFilter(count=5),
    'TakeFilter': TakeFilter(count=100000),
    'IidSpikeDetector': IidSpikeDetector(columns=['F0']),
    'IidChangePointDetector': IidChangePointDetector(columns=['F0']),
    'SsaSpikeDetector': SsaSpikeDetector(columns=['F0'], seasonal_window_size=2),
    'SsaChangePointDetector': SsaChangePointDetector(columns=['F0'], seasonal_window_size=2),
    'SsaForecaster': SsaForecaster(columns=['F0'],
                                   window_size=2,
                                   series_length=5,
                                   train_size=5,
                                   horizon=1),
    'TensorFlowScorer': TensorFlowScorer(
        model_location=os.path.join(
            this,
            '..',
            'nimbusml',
            'examples',
            'frozen_saved_model.pb'),
        columns={'c': ['a', 'b']}),
}

MULTI_OUTPUT_EX = [
    'FastLinearClassifier',
    'FastLinearRegressor',
    'LogisticRegressionClassifier',
    'FastTreesRegressor',
    'FastForestRegressor',
    'FastTreesTweedieRegressor',
    'OneClassSvmAnomalyDetector',
    'NaiveBayesClassifier',
    'GamBinaryClassifier',
    'GamRegressor',
    'OnlineGradientDescentRegressor',
    'OrdinaryLeastSquaresRegressor',
    'PoissonRegressionRegressor',
    'SymSgdBinaryClassifier',
    'LightGbmClassifier',
    'LightGbmRegressor']

MULTI_OUTPUT.extend(MULTI_OUTPUT_EX)

skip_epoints = set([
    'OneVsRestClassifier',
    'TreeFeaturizer',
    # skip SymSgdBinaryClassifier for now, because of crashes.
    'SymSgdBinaryClassifier',
    'DatasetTransformer',
<<<<<<< HEAD
    'OnnxRunner'
=======
    'TimeSeriesImputer'
>>>>>>> cf7b8dd7
])

if 'centos' in platform.linux_distribution()[0].lower():
    skip_epoints |= set([
        'DateTimeSplitter',
        'RobustScaler',
        'ToKeyImputer',
        'ToString'])


def load_json(file_path):
    with open(file_path) as f:
        lines = f.readlines()
        lines = [l for l in lines if not l.strip().startswith('#')]
        content_without_comments = '\n'.join(lines)
        return json.loads(content_without_comments)

def get_epoints():
    epoints = []
    my_path = os.path.realpath(__file__)
    my_dir = os.path.dirname(my_path)
    manifest_diff_json = os.path.join(my_dir, '..', 'tools',
                                      'manifest_diff.json')
    manifest_diff = load_json(manifest_diff_json)
    for e in manifest_diff['EntryPoints']:
        if (e['NewName'] not in skip_epoints) and ('LightGbm' not in e['NewName']):
            epoints.append((e['Module'], e['NewName']))

    return epoints


class TestEstimatorChecks(unittest.TestCase):
    # This method is a static method of the class
    # because there were pytest fixture related
    # issues when the method was in the global scope.
    @staticmethod
    def generate_test_method(epoint):
        def method(self):
            failed_checks = set()
            passed_checks = set()
            class_name = epoint[1]
            print("\n======== now Estimator is %s =========== " % class_name)

            mod = __import__('nimbusml.' + epoint[0], fromlist=[str(class_name)])
            the_class = getattr(mod, class_name)
            if class_name in INSTANCES:
                estimator = INSTANCES[class_name]
            else:
                estimator = the_class()

            if estimator._use_single_input_as_string():
                estimator = estimator << 'F0'

            for check in _yield_all_checks(class_name, estimator):
                # Skip check_dict_unchanged for estimators which
                # update the classes_ attribute. For more details
                # see https://github.com/microsoft/NimbusML/pull/200
                if (check.__name__ == 'check_dict_unchanged') and \
                    (hasattr(estimator, 'predict_proba') or
                     hasattr(estimator, 'decision_function')):
                    continue

                if check.__name__ in OMITTED_CHECKS_ALWAYS:
                    continue
                if 'Binary' in class_name and check.__name__ in NOBINARY_CHECKS:
                    continue
                if class_name in OMITTED_CHECKS and check.__name__ in \
                        OMITTED_CHECKS[class_name]:
                    continue
                if class_name in OMITTED_CHECKS_TUPLE[0] and check.__name__ in \
                        OMITTED_CHECKS_TUPLE[1]:
                    continue

                try:
                    check(class_name, estimator.clone())
                    passed_checks.add(check.__name__)
                except Exception as e:
                    failed_checks.add(check.__name__)

            if len(failed_checks) > 0:
                self.fail(msg=str(failed_checks))

        return method


for epoint in get_epoints():
    test_name = 'test_%s' % epoint[1].lower()
    method = TestEstimatorChecks.generate_test_method(epoint)
    setattr(TestEstimatorChecks, test_name, method)


if __name__ == '__main__':
    unittest.main()<|MERGE_RESOLUTION|>--- conflicted
+++ resolved
@@ -280,11 +280,8 @@
     # skip SymSgdBinaryClassifier for now, because of crashes.
     'SymSgdBinaryClassifier',
     'DatasetTransformer',
-<<<<<<< HEAD
     'OnnxRunner'
-=======
     'TimeSeriesImputer'
->>>>>>> cf7b8dd7
 ])
 
 if 'centos' in platform.linux_distribution()[0].lower():
