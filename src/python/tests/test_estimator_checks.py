--- conflicted
+++ resolved
@@ -16,12 +16,8 @@
 from nimbusml.ensemble import LightGbmRegressor
 from nimbusml.feature_extraction.text import NGramFeaturizer
 from nimbusml.internal.entrypoints._ngramextractor_ngram import n_gram
-<<<<<<< HEAD
 from nimbusml.preprocessing import TensorFlowScorer, DateTimeSplitter
-=======
 from nimbusml.linear_model import SgdBinaryClassifier
-from nimbusml.preprocessing import TensorFlowScorer
->>>>>>> d67dd626
 from nimbusml.preprocessing.filter import SkipFilter, TakeFilter
 from nimbusml.timeseries import (IidSpikeDetector, IidChangePointDetector,
                                  SsaSpikeDetector, SsaChangePointDetector,
