﻿<Project Sdk="Microsoft.NET.Sdk">

  <PropertyGroup>
    <AssemblyName>dummy</AssemblyName>
    <OutputType>Exe</OutputType>
    <TargetFramework>netcoreapp2.1</TargetFramework>
    <Platforms>x64</Platforms>
    <Configurations>DbgWinPy3.7;DbgWinPy3.6;DbgWinPy3.5;DbgWinPy2.7;RlsWinPy3.7;RlsWinPy3.6;RlsWinPy3.5;RlsWinPy2.7;DbgLinPy3.7;DbgLinPy3.6;DbgLinPy3.5;DbgLinPy2.7;RlsLinPy3.7;RlsLinPy3.6;RlsLinPy3.5;RlsLinPy2.7;RlsMacPy3.7;RlsMacPy3.6</Configurations>
    <OutputPath>$(ProjectDir)..\..\x64\$(Configuration)\Platform\</OutputPath>
    <AppendTargetFrameworkToOutputPath>false</AppendTargetFrameworkToOutputPath>
  </PropertyGroup>

  <ItemGroup>
<<<<<<< HEAD
    <PackageReference Include="Microsoft.ML" Version="1.3.1" />
    <PackageReference Include="Microsoft.ML.CpuMath" Version="1.3.1" />    
    <PackageReference Include="Microsoft.ML.EntryPoints" Version="0.15.1" />
    <PackageReference Include="Microsoft.ML.Mkl.Components" Version="1.3.1" />
    <PackageReference Include="Microsoft.ML.ImageAnalytics" Version="1.3.1" />
    <PackageReference Include="Microsoft.ML.LightGBM" Version="1.3.1" />
    <PackageReference Include="Microsoft.ML.OnnxTransformer" Version="1.3.1" />
    <PackageReference Include="Microsoft.ML.TensorFlow" Version="1.3.1" />
    <PackageReference Include="Microsoft.ML.Dnn" Version="0.15.1" />
    <PackageReference Include="Microsoft.ML.Ensemble" Version="0.15.1" />
    <PackageReference Include="Microsoft.ML.TimeSeries" Version="1.3.1" />
    <PackageReference Include="Microsoft.DataPrep" Version="0.0.1.12-preview" />
    <PackageReference Include="TensorFlow.NET" Version="0.10.10" />
=======
    <PackageReference Include="Microsoft.ML" Version="1.4.0-preview2" />
    <PackageReference Include="Microsoft.ML.CpuMath" Version="1.4.0-preview2" />
    <PackageReference Include="Microsoft.ML.EntryPoints" Version="0.16.0-preview2" />
    <PackageReference Include="Microsoft.ML.Mkl.Components" Version="1.4.0-preview2" />
    <PackageReference Include="Microsoft.ML.ImageAnalytics" Version="1.4.0-preview2" />
    <PackageReference Include="Microsoft.ML.LightGBM" Version="1.4.0-preview2" />
    <PackageReference Include="Microsoft.ML.OnnxTransformer" Version="1.4.0-preview2" />
    <PackageReference Include="Microsoft.ML.TensorFlow" Version="1.4.0-preview2" />
    <PackageReference Include="Microsoft.ML.Dnn" Version="0.16.0-preview2" />
    <PackageReference Include="Microsoft.ML.Ensemble" Version="0.16.0-preview2" />
    <PackageReference Include="Microsoft.ML.TimeSeries" Version="1.4.0-preview2" />
    <PackageReference Include="Microsoft.DataPrep" Version="0.0.1.12-preview" />
    <PackageReference Include="TensorFlow.NET" Version="0.11.3" />
>>>>>>> 15eddb43
    <PackageReference Include="SciSharp.TensorFlow.Redist" Version="1.14.0" />
  </ItemGroup>

</Project><|MERGE_RESOLUTION|>--- conflicted
+++ resolved
@@ -11,21 +11,6 @@
   </PropertyGroup>
 
   <ItemGroup>
-<<<<<<< HEAD
-    <PackageReference Include="Microsoft.ML" Version="1.3.1" />
-    <PackageReference Include="Microsoft.ML.CpuMath" Version="1.3.1" />    
-    <PackageReference Include="Microsoft.ML.EntryPoints" Version="0.15.1" />
-    <PackageReference Include="Microsoft.ML.Mkl.Components" Version="1.3.1" />
-    <PackageReference Include="Microsoft.ML.ImageAnalytics" Version="1.3.1" />
-    <PackageReference Include="Microsoft.ML.LightGBM" Version="1.3.1" />
-    <PackageReference Include="Microsoft.ML.OnnxTransformer" Version="1.3.1" />
-    <PackageReference Include="Microsoft.ML.TensorFlow" Version="1.3.1" />
-    <PackageReference Include="Microsoft.ML.Dnn" Version="0.15.1" />
-    <PackageReference Include="Microsoft.ML.Ensemble" Version="0.15.1" />
-    <PackageReference Include="Microsoft.ML.TimeSeries" Version="1.3.1" />
-    <PackageReference Include="Microsoft.DataPrep" Version="0.0.1.12-preview" />
-    <PackageReference Include="TensorFlow.NET" Version="0.10.10" />
-=======
     <PackageReference Include="Microsoft.ML" Version="1.4.0-preview2" />
     <PackageReference Include="Microsoft.ML.CpuMath" Version="1.4.0-preview2" />
     <PackageReference Include="Microsoft.ML.EntryPoints" Version="0.16.0-preview2" />
@@ -39,7 +24,6 @@
     <PackageReference Include="Microsoft.ML.TimeSeries" Version="1.4.0-preview2" />
     <PackageReference Include="Microsoft.DataPrep" Version="0.0.1.12-preview" />
     <PackageReference Include="TensorFlow.NET" Version="0.11.3" />
->>>>>>> 15eddb43
     <PackageReference Include="SciSharp.TensorFlow.Redist" Version="1.14.0" />
   </ItemGroup>
 
