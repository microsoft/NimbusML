//------------------------------------------------------------------------------
// Copyright (c) Microsoft Corporation. All rights reserved.
// Licensed under the MIT License.
//------------------------------------------------------------------------------

using System;
using System.Collections.Generic;
using System.Globalization;
using System.IO;
using System.Linq;
using Microsoft.DataPrep.Common;
<<<<<<< HEAD
using Microsoft.ML;
using Microsoft.ML.CommandLine;
=======
>>>>>>> 15eddb43
using Microsoft.ML.Data;
using Microsoft.ML.Data.IO;
using Microsoft.ML.EntryPoints;
using Microsoft.ML.Internal.Utilities;
using Microsoft.ML.Runtime;
using Microsoft.ML.Transforms;
using Newtonsoft.Json;
using Newtonsoft.Json.Linq;

namespace Microsoft.ML.DotNetBridge
{
    public unsafe static partial class Bridge
    {
        // std:null specifier in a graph, used to redirect output to std::null
        const string STDNULL = "<null>";

        // graph output format specifier, used to output to a sparse csr matrix
        const string CSR_MATRIX = "<csr>";

        private static void SaveIdvToFile(IDataView idv, string path, IHost host)
        {
            if (path == STDNULL)
                return;
            var extension = Path.GetExtension(path);
            IDataSaver saver;
            if (extension != ".csv" && extension != ".tsv" && extension != ".txt")
            {
                saver = new BinarySaver(host, new BinarySaver.Arguments());

                var schemaFilePath = Path.GetDirectoryName(path) +
                                     Path.DirectorySeparatorChar +
                                     Path.GetFileNameWithoutExtension(path) +
                                     ".schema";
                SaveIdvSchemaToFile(idv, schemaFilePath, host);
            }
            else
            {
                var saverArgs = new TextSaver.Arguments
                {
                    OutputHeader = true,
                    OutputSchema = true,
                    Dense = true,

                    Separator = extension == ".csv" ? "comma" : "tab"
                };
                saver = new TextSaver(host, saverArgs);
            }

            using (var fs = File.OpenWrite(path))
            {
                saver.SaveData(fs, idv, Utils.GetIdentityPermutation(idv.Schema.Count)
                    .Where(x => !idv.Schema[x].IsHidden && saver.IsColumnSavable(idv.Schema[x].Type))
<<<<<<< HEAD
=======
                    .ToArray());
            }
        }

        private static void SaveIdvSchemaToFile(IDataView idv, string path, IHost host)
        {
            var emptyDataView = new EmptyDataView(host, idv.Schema);
            var saverArgs = new TextSaver.Arguments
            {
                OutputHeader = false,
                OutputSchema = true,
                Dense = true
            };
            IDataSaver saver = new TextSaver(host, saverArgs);

            using (var fs = File.OpenWrite(path))
            {
                saver.SaveData(fs, emptyDataView, Utils.GetIdentityPermutation(emptyDataView.Schema.Count)
                    .Where(x => !emptyDataView.Schema[x].IsHidden && saver.IsColumnSavable(emptyDataView.Schema[x].Type))
>>>>>>> 15eddb43
                    .ToArray());
            }
        }

        private static void SavePredictorModelToFile(PredictorModel model, string path, IHost host)
        {
            using (var fs = File.OpenWrite(path))
                model.Save(host, fs);
        }

        private static void RunGraphCore(EnvironmentBlock* penv, IHostEnvironment env, string graphStr, int cdata, DataSourceBlock** ppdata)
        {
            Contracts.AssertValue(env);

<<<<<<< HEAD
            var args = new RunGraphArgs();
            string err = null;
            if (!CmdParser.ParseArguments(env, graphStr, args, e => err = err ?? e))
                throw env.Except(err);

            int? maxThreadsAllowed = Math.Min(args.parallel > 0 ? args.parallel.Value : penv->maxThreadsAllowed, penv->maxThreadsAllowed);
            maxThreadsAllowed = penv->maxThreadsAllowed > 0 ? maxThreadsAllowed : args.parallel;
            var host = env.Register("RunGraph", args.randomSeed, null);

=======
            var host = env.Register("RunGraph", penv->seed, null);
>>>>>>> 15eddb43
            JObject graph;
            try
            {
                graph = JObject.Parse(graphStr);
            }
            catch (JsonReaderException ex)
            {
                throw host.Except(ex, "Failed to parse experiment graph: {0}", ex.Message);
            }

            var runner = new GraphRunner(host, graph["nodes"] as JArray);

            var dvNative = new IDataView[cdata];
            try
            {
                for (int i = 0; i < cdata; i++)
                    dvNative[i] = new NativeDataView(host, ppdata[i]);

                // Setting inputs.
                var jInputs = graph["inputs"] as JObject;
                if (graph["inputs"] != null && jInputs == null)
                    throw host.Except("Unexpected value for 'inputs': {0}", graph["inputs"]);
                int iDv = 0;
                if (jInputs != null)
                {
                    foreach (var kvp in jInputs)
                    {
                        var pathValue = kvp.Value as JValue;
                        if (pathValue == null)
                            throw host.Except("Invalid value for input: {0}", kvp.Value);

                        var path = pathValue.Value<string>();
                        var varName = kvp.Key;
                        var type = runner.GetPortDataKind(varName);

                        switch (type)
                        {
                            case TlcModule.DataKind.FileHandle:
                                var fh = new SimpleFileHandle(host, path, false, false);
                                runner.SetInput(varName, fh);
                                break;
                            case TlcModule.DataKind.DataView:
                                IDataView dv;
                                if (!string.IsNullOrWhiteSpace(path))
                                {
                                    var extension = Path.GetExtension(path);
                                    if (extension == ".txt")
                                        dv = TextLoader.LoadFile(host, new TextLoader.Options(), new MultiFileSource(path));
                                    else if (extension == ".dprep")
<<<<<<< HEAD
                                    {
                                        DPrepSettings.Instance.PythonPath = BytesToString(penv->pythonPath);
                                        dv = DataFlow.FromDPrepFile(path).ToDataView();
                                    }
=======
                                        dv = LoadDprepFile(BytesToString(penv->pythonPath), path);
>>>>>>> 15eddb43
                                    else
                                        dv = new BinaryLoader(host, new BinaryLoader.Arguments(), path);
                                }
                                else
                                {
                                    Contracts.Assert(iDv < dvNative.Length);
                                    // prefetch all columns
                                    dv = dvNative[iDv++];
                                    var prefetch = new int[dv.Schema.Count];
                                    for (int i = 0; i < prefetch.Length; i++)
                                        prefetch[i] = i;
                                    dv = new CacheDataView(host, dv, prefetch);
                                }
                                runner.SetInput(varName, dv);
                                break;
                            case TlcModule.DataKind.PredictorModel:
                                PredictorModel pm;
                                if (!string.IsNullOrWhiteSpace(path))
                                {
                                    using (var fs = File.OpenRead(path))
                                        pm = new PredictorModelImpl(host, fs);
                                }
                                else
                                    throw host.Except("Model must be loaded from a file");
                                runner.SetInput(varName, pm);
                                break;
                            case TlcModule.DataKind.TransformModel:
                                TransformModel tm;
                                if (!string.IsNullOrWhiteSpace(path))
                                {
                                    using (var fs = File.OpenRead(path))
                                        tm = new TransformModelImpl(host, fs);
                                }
                                else
                                    throw host.Except("Model must be loaded from a file");
                                runner.SetInput(varName, tm);
                                break;
                            default:
                                throw host.Except("Port type {0} not supported", type);
                        }
                    }
                }
                runner.RunAll();

                // Reading outputs. 
                using (var ch = host.Start("Reading outputs"))
                {
                    var jOutputs = graph["outputs"] as JObject;
                    if (jOutputs != null)
                    {
                        foreach (var kvp in jOutputs)
                        {
                            var pathValue = kvp.Value as JValue;
                            if (pathValue == null)
                                throw host.Except("Invalid value for input: {0}", kvp.Value);
                            var path = pathValue.Value<string>();
                            var varName = kvp.Key;
                            var type = runner.GetPortDataKind(varName);

                            switch (type)
                            {
                                case TlcModule.DataKind.FileHandle:
                                    var fh = runner.GetOutput<IFileHandle>(varName);
                                    throw host.ExceptNotSupp("File handle outputs not yet supported.");
                                case TlcModule.DataKind.DataView:
                                    var idv = runner.GetOutput<IDataView>(varName);
                                    if (path == CSR_MATRIX)
                                    {
                                        SendViewToNativeAsCsr(ch, penv, idv);
                                    }
                                    else if (!string.IsNullOrWhiteSpace(path))
                                    {
                                        SaveIdvToFile(idv, path, host);
                                    }
                                    else
                                    {
                                        var infos = ProcessColumns(ref idv, penv->maxSlots, host);
                                        SendViewToNativeAsDataFrame(ch, penv, idv, infos);
                                    }
                                    break;
                                case TlcModule.DataKind.PredictorModel:
                                    var pm = runner.GetOutput<PredictorModel>(varName);
                                    if (!string.IsNullOrWhiteSpace(path))
                                    {
                                        SavePredictorModelToFile(pm, path, host);
                                    }
                                    else
                                        throw host.Except("Returning in-memory models is not supported");
                                    break;
                                case TlcModule.DataKind.TransformModel:
                                    var tm = runner.GetOutput<TransformModel>(varName);
                                    if (!string.IsNullOrWhiteSpace(path))
                                    {
                                        using (var fs = File.OpenWrite(path))
                                            tm.Save(host, fs);
                                    }
                                    else
                                        throw host.Except("Returning in-memory models is not supported");
                                    break;

                                case TlcModule.DataKind.Array:
                                    var objArray = runner.GetOutput<object[]>(varName);
                                    if (objArray is PredictorModel[])
                                    {
                                        var modelArray = (PredictorModel[])objArray;
                                        // Save each model separately
                                        for (var i = 0; i < modelArray.Length; i++)
                                        {
                                            var modelPath = string.Format(CultureInfo.InvariantCulture, path, i);
                                            SavePredictorModelToFile(modelArray[i], modelPath, host);
                                        }
                                    }
                                    else
                                        throw host.Except("DataKind.Array type {0} not supported", objArray.First().GetType());
                                    break;

                                default:
                                    throw host.Except("Port type {0} not supported", type);
                            }
                        }
                    }
                }
            }
            finally
            {
                // The raw data view is disposable so it lets go of unmanaged raw pointers before we return.
                for (int i = 0; i < dvNative.Length; i++)
                {
                    var view = dvNative[i];
                    if (view == null)
                        continue;
                    host.Assert(view is IDisposable);
                    var disp = (IDisposable)dvNative[i];
                    disp.Dispose();
                }
            }
        }

        private static IDataView LoadDprepFile(string pythonPath, string path)
        {
            DPrepSettings.Instance.PythonPath = pythonPath;
            return DataFlow.FromDPrepFile(path).ToDataView();
        }

        private static Dictionary<string, ColumnMetadataInfo> ProcessColumns(ref IDataView view, int maxSlots, IHostEnvironment env)
        {
            Dictionary<string, ColumnMetadataInfo> result = null;
            List<SlotsDroppingTransformer.ColumnOptions> drop = null;
            for (int i = 0; i < view.Schema.Count; i++)
            {
                if (view.Schema[i].IsHidden)
                    continue;

                var columnName = view.Schema[i].Name;
                var columnType = view.Schema[i].Type;
                if (columnType.IsKnownSizeVector())
                {
                    Utils.Add(ref result, columnName, new ColumnMetadataInfo(true, null, null));
                    if (maxSlots > 0 && columnType.GetValueCount() > maxSlots)
                    {
                        Utils.Add(ref drop,
                            new SlotsDroppingTransformer.ColumnOptions(
                                name: columnName,
                                slots: (maxSlots, null)));
                    }
                }
                else if (columnType is KeyDataViewType)
                {
                    Dictionary<uint, ReadOnlyMemory<char>> map = null;
                    if (columnType.GetKeyCount() > 0 && view.Schema[i].HasKeyValues())
                    {
                        var keyNames = default(VBuffer<ReadOnlyMemory<char>>);
                        view.Schema[i].Annotations.GetValue(AnnotationUtils.Kinds.KeyValues, ref keyNames);
                        map = keyNames.Items().ToDictionary(kv => (uint)kv.Key, kv => kv.Value);
                    }
                    Utils.Add(ref result, columnName, new ColumnMetadataInfo(false, null, map));
                }
            }

            if (drop != null)
            {
                var slotDropper = new SlotsDroppingTransformer(env, drop.ToArray());
                view = slotDropper.Transform(view);
            }

            return result;
        }
    }
}<|MERGE_RESOLUTION|>--- conflicted
+++ resolved
@@ -9,11 +9,6 @@
 using System.IO;
 using System.Linq;
 using Microsoft.DataPrep.Common;
-<<<<<<< HEAD
-using Microsoft.ML;
-using Microsoft.ML.CommandLine;
-=======
->>>>>>> 15eddb43
 using Microsoft.ML.Data;
 using Microsoft.ML.Data.IO;
 using Microsoft.ML.EntryPoints;
@@ -66,8 +61,6 @@
             {
                 saver.SaveData(fs, idv, Utils.GetIdentityPermutation(idv.Schema.Count)
                     .Where(x => !idv.Schema[x].IsHidden && saver.IsColumnSavable(idv.Schema[x].Type))
-<<<<<<< HEAD
-=======
                     .ToArray());
             }
         }
@@ -87,7 +80,6 @@
             {
                 saver.SaveData(fs, emptyDataView, Utils.GetIdentityPermutation(emptyDataView.Schema.Count)
                     .Where(x => !emptyDataView.Schema[x].IsHidden && saver.IsColumnSavable(emptyDataView.Schema[x].Type))
->>>>>>> 15eddb43
                     .ToArray());
             }
         }
@@ -102,19 +94,7 @@
         {
             Contracts.AssertValue(env);
 
-<<<<<<< HEAD
-            var args = new RunGraphArgs();
-            string err = null;
-            if (!CmdParser.ParseArguments(env, graphStr, args, e => err = err ?? e))
-                throw env.Except(err);
-
-            int? maxThreadsAllowed = Math.Min(args.parallel > 0 ? args.parallel.Value : penv->maxThreadsAllowed, penv->maxThreadsAllowed);
-            maxThreadsAllowed = penv->maxThreadsAllowed > 0 ? maxThreadsAllowed : args.parallel;
-            var host = env.Register("RunGraph", args.randomSeed, null);
-
-=======
             var host = env.Register("RunGraph", penv->seed, null);
->>>>>>> 15eddb43
             JObject graph;
             try
             {
@@ -164,14 +144,7 @@
                                     if (extension == ".txt")
                                         dv = TextLoader.LoadFile(host, new TextLoader.Options(), new MultiFileSource(path));
                                     else if (extension == ".dprep")
-<<<<<<< HEAD
-                                    {
-                                        DPrepSettings.Instance.PythonPath = BytesToString(penv->pythonPath);
-                                        dv = DataFlow.FromDPrepFile(path).ToDataView();
-                                    }
-=======
                                         dv = LoadDprepFile(BytesToString(penv->pythonPath), path);
->>>>>>> 15eddb43
                                     else
                                         dv = new BinaryLoader(host, new BinaryLoader.Arguments(), path);
                                 }
