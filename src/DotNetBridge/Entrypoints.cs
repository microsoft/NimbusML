﻿using System;
using System.Collections.Generic;
using System.Linq;
using System.Text;
using Microsoft.ML;
using Microsoft.ML.CommandLine;
using Microsoft.ML.DotNetBridge;
using Microsoft.ML.Data;
using Microsoft.ML.EntryPoints;
using Microsoft.ML.Runtime;
using Microsoft.ML.Transforms;

[assembly: LoadableClass(typeof(void), typeof(DotNetBridgeEntrypoints), null, typeof(SignatureEntryPointModule), "DotNetBridgeEntrypoints")]

[assembly: LoadableClass(VariableColumnTransform.Summary, typeof(VariableColumnTransform), null, typeof(SignatureLoadDataTransform),
    "", VariableColumnTransform.LoaderSignature)]

[assembly: LoadableClass(typeof(void), typeof(VariableColumnTransform), null, typeof(SignatureEntryPointModule), "VariableColumnTransform")]

namespace Microsoft.ML.DotNetBridge
{
    internal static class DotNetBridgeEntrypoints
    {
        [TlcModule.EntryPoint(Name = "Transforms.PrefixColumnConcatenator", Desc = ColumnConcatenatingTransformer.Summary,
            UserName = ColumnConcatenatingTransformer.UserName, ShortName = ColumnConcatenatingTransformer.LoadName)]
        public static CommonOutputs.TransformOutput ConcatColumns(IHostEnvironment env, ColumnCopyingTransformer.Options input)
        {
            Contracts.CheckValue(env, nameof(env));
            var host = env.Register("PrefixConcatColumns");
            host.CheckValue(input, nameof(input));
            EntryPointUtils.CheckInputArgs(host, input);

            // Get all column names with preserving order.
            var colNames = new List<string>(input.Data.Schema.Count);
            for (int i = 0; i < input.Data.Schema.Count; i++)
                colNames.Add(input.Data.Schema[i].Name);

            // Iterate throuh input options, find matching source columns, create new input options
            var inputOptions = new ColumnConcatenatingTransformer.Options() { Data = input.Data };
            var columns = new List<ColumnConcatenatingTransformer.Column>(input.Columns.Length);
            foreach (var col in input.Columns)
            {
                var newCol = new ColumnConcatenatingTransformer.Column();
                newCol.Name = col.Name;
                var prefix = col.Source;
                newCol.Source = colNames.Where(x => x.StartsWith(prefix, StringComparison.InvariantCulture)).ToArray();
                if (newCol.Source.Length == 0)
                    throw new ArgumentOutOfRangeException("No matching columns found for prefix: " + prefix);

                columns.Add(newCol);
            }
            inputOptions.Columns = columns.ToArray();

            var xf = ColumnConcatenatingTransformer.Create(env, inputOptions, inputOptions.Data);
            return new CommonOutputs.TransformOutput { Model = new TransformModelImpl(env, xf, inputOptions.Data), OutputData = xf };
        }

<<<<<<< HEAD
        [TlcModule.EntryPoint(Name = "Transforms.VariableColumnTransform", Desc = VariableColumnTransform.Summary,
            UserName = "Variable Column Creator", ShortName = "Variable Column Creator")]
        public static CommonOutputs.TransformOutput CreateVariableColumn(IHostEnvironment env, VariableColumnTransform.Options inputOptions)
        {
            Contracts.CheckValue(env, nameof(env));
            var host = env.Register("VariableColumnCreator");
            EntryPointUtils.CheckInputArgs(host, inputOptions);

            var xf = VariableColumnTransform.Create(env, inputOptions, inputOptions.Data);
            return new CommonOutputs.TransformOutput { Model = new TransformModelImpl(env, xf, inputOptions.Data), OutputData = xf };
=======
        public sealed class TransformModelInput
        {
            [Argument(ArgumentType.Required, HelpText = "The transform model.", SortOrder = 1)]
            public TransformModel Model;
        }

        public sealed class ModelSchemaOutput
        {
            [TlcModule.Output(Desc = "The model schema", SortOrder = 1)]
            public IDataView Schema;
        }

        [TlcModule.EntryPoint(Name = "Models.Schema", Desc = "Retrieve input and output model schemas")]
        public static ModelSchemaOutput GetSchema(IHostEnvironment env, TransformModelInput input)
        {
            Contracts.CheckValue(env, nameof(env));
            var host = env.Register("GetSchema");
            host.CheckValue(input, nameof(input));
            EntryPointUtils.CheckInputArgs(host, input);

            return new ModelSchemaOutput { Schema = new EmptyDataView(host, input.Model.OutputSchema) };
>>>>>>> 15f12859
        }
    }
}<|MERGE_RESOLUTION|>--- conflicted
+++ resolved
@@ -55,18 +55,6 @@
             return new CommonOutputs.TransformOutput { Model = new TransformModelImpl(env, xf, inputOptions.Data), OutputData = xf };
         }
 
-<<<<<<< HEAD
-        [TlcModule.EntryPoint(Name = "Transforms.VariableColumnTransform", Desc = VariableColumnTransform.Summary,
-            UserName = "Variable Column Creator", ShortName = "Variable Column Creator")]
-        public static CommonOutputs.TransformOutput CreateVariableColumn(IHostEnvironment env, VariableColumnTransform.Options inputOptions)
-        {
-            Contracts.CheckValue(env, nameof(env));
-            var host = env.Register("VariableColumnCreator");
-            EntryPointUtils.CheckInputArgs(host, inputOptions);
-
-            var xf = VariableColumnTransform.Create(env, inputOptions, inputOptions.Data);
-            return new CommonOutputs.TransformOutput { Model = new TransformModelImpl(env, xf, inputOptions.Data), OutputData = xf };
-=======
         public sealed class TransformModelInput
         {
             [Argument(ArgumentType.Required, HelpText = "The transform model.", SortOrder = 1)]
@@ -88,7 +76,18 @@
             EntryPointUtils.CheckInputArgs(host, input);
 
             return new ModelSchemaOutput { Schema = new EmptyDataView(host, input.Model.OutputSchema) };
->>>>>>> 15f12859
+        }
+
+        [TlcModule.EntryPoint(Name = "Transforms.VariableColumnTransform", Desc = VariableColumnTransform.Summary,
+            UserName = "Variable Column Creator", ShortName = "Variable Column Creator")]
+        public static CommonOutputs.TransformOutput CreateVariableColumn(IHostEnvironment env, VariableColumnTransform.Options inputOptions)
+        {
+            Contracts.CheckValue(env, nameof(env));
+            var host = env.Register("VariableColumnCreator");
+            EntryPointUtils.CheckInputArgs(host, inputOptions);
+
+            var xf = VariableColumnTransform.Create(env, inputOptions, inputOptions.Data);
+            return new CommonOutputs.TransformOutput { Model = new TransformModelImpl(env, xf, inputOptions.Data), OutputData = xf };
         }
     }
 }