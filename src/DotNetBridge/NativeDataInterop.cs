﻿//------------------------------------------------------------------------------
// Copyright (c) Microsoft Corporation. All rights reserved.
// Licensed under the MIT License.
//------------------------------------------------------------------------------

using System;
using System.Collections.Generic;
using System.Linq;
using System.Globalization;
using System.Runtime.InteropServices;
using System.Text;
using Microsoft.ML.Data;
using Microsoft.ML.Runtime;
using System.Buffers;

namespace Microsoft.ML.DotNetBridge
{
    public unsafe static partial class Bridge
    {
        const int UTF8_BUFFER_SIZE = 10 * 1024 * 1024; // 10 MB
        const int INDICES_BUFFER_SIZE = 1024 * 1024; // 1 Mln

        /// <summary>
        /// This is provided by the native code and represents a native data source. It provides schema
        /// information and call backs for iteration.
        /// </summary>
        [StructLayout(LayoutKind.Explicit)]
        private struct DataSourceBlock
        {
#pragma warning disable 649 // never assigned
            [FieldOffset(0x00)]
            public readonly long ccol;
            [FieldOffset(0x08)]
            public readonly long crow;
            [FieldOffset(0x10)]
            public readonly sbyte** names;
            [FieldOffset(0x18)]
            public readonly InternalDataKind* kinds;
            [FieldOffset(0x20)]
            public readonly long* keyCards;
            [FieldOffset(0x28)]
            public readonly long* vecCards;
            [FieldOffset(0x30)]
            // Call back pointers.
            public readonly void** getters;
            [FieldOffset(0x38)]
            public readonly void* labelsGetter;
#pragma warning restore 649 // never assigned
        }

        /// <summary>
        /// This is provided by the native code and represents a native data source. It provides schema
        /// information and call backs for iteration.
        /// </summary>
        [StructLayout(LayoutKind.Explicit)]
        private struct DataViewBlock
        {
            // Number of columns.
            [FieldOffset(0x00)]
            public long ccol;

            // Number of rows, zero for unknown.
            [FieldOffset(0x08)]
            public long crow;

            // The following fields are all "arrays" with length ccol.

            // Column names as null terminated UTF8 encoded strings.
            [FieldOffset(0x10)]
            public sbyte** names;

            // Column data kinds.
            [FieldOffset(0x18)]
            public InternalDataKind* kinds;

            // For columns that have key type, these contain the cardinalities of the
            // key types. Zero means unbounded, -1 means not a key type.
            [FieldOffset(0x20)]
            public int* keyCards;

            // The number of values in each row of a column.
            // A value count of 0 means that each row of the
            // column is variable length.
            [FieldOffset(0x28)]
            public byte* valueCounts;
        }

        private struct ColumnMetadataInfo
        {
            public bool Expand;
            public string[] SlotNames;
            public Dictionary<uint, ReadOnlyMemory<char>> KeyNameValues;

            public ColumnMetadataInfo(bool expand, string[] slotNames, Dictionary<uint, ReadOnlyMemory<char>> keyNameValues)
            {
                Expand = expand;
                SlotNames = slotNames;
                KeyNameValues = keyNameValues;
            }
        }

        private static unsafe void SendViewToNativeAsDataFrame(IChannel ch, EnvironmentBlock* penv, IDataView view, Dictionary<string, ColumnMetadataInfo> infos = null)
        {
            Contracts.AssertValue(ch);
            Contracts.Assert(penv != null);
            Contracts.AssertValue(view);
            Contracts.AssertValueOrNull(infos);
            if (penv->dataSink == null)
            {
                // Environment doesn't want any data!
                return;
            }

            var dataSink = MarshalDelegate<DataSink>(penv->dataSink);

            var schema = view.Schema;
<<<<<<< HEAD
            var colIndices = new List<int>();
            var kindList = new List<InternalDataKind>();
            var keyCardList = new List<int>();
            var nameUtf8Bytes = new List<Byte>();
            var nameIndices = new List<int>();
            var valueCounts = new List<byte>();

            var expandCols = new HashSet<int>();
            var allNames = new HashSet<string>();
=======
            var colIndices = new List<int>(1000);
            var kindList = new ValueListBuilder<InternalDataKind>(INDICES_BUFFER_SIZE);
            var keyCardList = new ValueListBuilder<int>(INDICES_BUFFER_SIZE);
            var nameUtf8Bytes = new ValueListBuilder<byte>(UTF8_BUFFER_SIZE);
            var nameIndices = new ValueListBuilder<int>(INDICES_BUFFER_SIZE);
            var expandCols = new HashSet<int>(1000);
>>>>>>> 15f12859

            for (int col = 0; col < schema.Count; col++)
            {
                if (schema[col].IsHidden)
                    continue;

                var fullType = schema[col].Type;
                var itemType = fullType.GetItemType();
                var name = schema[col].Name;

                var kind = itemType.GetRawKind();
                int keyCard;

                byte valueCount = (fullType.GetValueCount() == 0) ? (byte)0 : (byte)1;

                if (itemType is KeyDataViewType)
                {
                    // Key types are returned as their signed counterparts in Python, so that -1 can be the missing value.
                    // For U1 and U2 kinds, we convert to a larger type to prevent overflow. For U4 and U8 kinds, we convert
                    // to I4 if the key count is known (since KeyCount is an I4), and to I8 otherwise.
                    switch (kind)
                    {
                    case InternalDataKind.U1:
                        kind = InternalDataKind.I2;
                        break;
                    case InternalDataKind.U2:
                        kind = InternalDataKind.I4;
                        break;
                    case InternalDataKind.U4:
                        // We convert known-cardinality U4 key types to I4.
                        kind = itemType.GetKeyCount() > 0 ? InternalDataKind.I4 : InternalDataKind.I8;
                        break;
                    case InternalDataKind.U8:
                        // We convert known-cardinality U8 key types to I4.
                        kind = itemType.GetKeyCount() > 0 ? InternalDataKind.I4 : InternalDataKind.I8;
                        break;
                    }

                    keyCard = itemType.GetKeyCountAsInt32();
                    if (!schema[col].HasKeyValues())
                        keyCard = -1;
                }
                else if (itemType.IsStandardScalar())
                {
                    switch (itemType.GetRawKind())
                    {
                    default:
                        throw Contracts.Except("Data type {0} not handled", itemType.GetRawKind());

                    case InternalDataKind.I1:
                    case InternalDataKind.I2:
                    case InternalDataKind.I4:
                    case InternalDataKind.I8:
                    case InternalDataKind.U1:
                    case InternalDataKind.U2:
                    case InternalDataKind.U4:
                    case InternalDataKind.U8:
                    case InternalDataKind.R4:
                    case InternalDataKind.R8:
                    case InternalDataKind.BL:
                    case InternalDataKind.TX:
                        break;
                    }
                    keyCard = -1;
                }
                else
                {
                    throw Contracts.Except("Data type {0} not handled", itemType.GetRawKind());
                }

                int nSlots;
                ColumnMetadataInfo info;
                if (infos != null && infos.TryGetValue(name, out info) && info.Expand)
                {
                    expandCols.Add(col);
                    Contracts.Assert(fullType.IsKnownSizeVector());
                    nSlots = fullType.GetVectorSize();
                    if (info.SlotNames != null)
                    {
                        Contracts.Assert(info.SlotNames.Length == nSlots);
                        for (int i = 0; i < nSlots; i++)
                            AddUniqueName(info.SlotNames[i], ref nameIndices, ref nameUtf8Bytes);
                    }
                    else if (schema[col].HasSlotNames(nSlots))
                    {
                        var romNames = default(VBuffer<ReadOnlyMemory<char>>);
                        schema[col].Annotations.GetValue(AnnotationUtils.Kinds.SlotNames, ref romNames);
                        AddUniqueName(name, romNames, ref nameIndices, ref nameUtf8Bytes);
                    }
                    else
                    {
                        for (int i = 0; i < nSlots; i++)
                            AddUniqueName(name + "." + i, ref nameIndices, ref nameUtf8Bytes);
                    }
                }
                else
                {
                    nSlots = 1;
                    AddUniqueName(name, ref nameIndices, ref nameUtf8Bytes);
                }

                colIndices.Add(col);
                for (int i = 0; i < nSlots; i++)
                {
<<<<<<< HEAD
                    kindList.Add(kind);
                    keyCardList.Add(keyCard);
                    valueCounts.Add(valueCount);
                }
            }

            ch.Assert(allNames.Count == kindList.Count);
            ch.Assert(allNames.Count == keyCardList.Count);
            ch.Assert(allNames.Count == nameIndices.Count);
            ch.Assert(allNames.Count == valueCounts.Count);

            var kinds = kindList.ToArray();
            var keyCards = keyCardList.ToArray();
            var nameBytes = nameUtf8Bytes.ToArray();
            var names = new byte*[allNames.Count];
            var valueCountsBytes = valueCounts.ToArray();
=======
                    kindList.Append(kind);
                    keyCardList.Append(keyCard);
                }
            }

            ch.Assert(kindList.Length == keyCardList.Length);
            ch.Assert(kindList.Length == nameIndices.Length);

            var kinds = kindList.AsSpan();
            var keyCards = keyCardList.AsSpan();
            var nameBytes = nameUtf8Bytes.AsSpan();
            var names = new byte*[nameIndices.Length];
>>>>>>> 15f12859

            fixed (InternalDataKind* prgkind = kinds)
            fixed (byte* prgbNames = nameBytes)
            fixed (byte** prgname = names)
            fixed (int* prgkeyCard = keyCards)
            fixed (byte* prgbValueCount = valueCountsBytes)
            {
                for (int iid = 0; iid < names.Length; iid++)
                    names[iid] = prgbNames + nameIndices[iid];

                DataViewBlock block;
                block.ccol = nameIndices.Length;
                block.crow = view.GetRowCount() ?? 0;
                block.names = (sbyte**)prgname;
                block.kinds = prgkind;
                block.keyCards = prgkeyCard;
                block.valueCounts = prgbValueCount;

                dataSink(penv, &block, out var setters, out var keyValueSetter);

                if (setters == null)
                {
                    // REVIEW: What should we do?
                    return;
                }
                ch.Assert(keyValueSetter != null);
                var kvSet = MarshalDelegate<KeyValueSetter>(keyValueSetter);
                using (var cursor = view.GetRowCursor(view.Schema.Where(col => colIndices.Contains(col.Index))))
                {
                    var fillers = new BufferFillerBase[colIndices.Count];
                    var pyColumn = 0;
                    var keyIndex = 0;
                    for (int i = 0; i < colIndices.Count; i++)
                    {
                        var type = schema[colIndices[i]].Type;
                        var itemType = type.GetItemType();
                        if ((itemType is KeyDataViewType) && schema[colIndices[i]].HasKeyValues())
                        {
                            ch.Assert(schema[colIndices[i]].HasKeyValues());
                            var keyValues = default(VBuffer<ReadOnlyMemory<char>>);
                            schema[colIndices[i]].Annotations.GetValue(AnnotationUtils.Kinds.KeyValues, ref keyValues);
                            for (int slot = 0; slot < type.GetValueCount(); slot++)
                            {
                                foreach (var kvp in keyValues.Items())
                                {
                                    if (kvp.Value.IsEmpty)
                                        kvSet(penv, keyIndex, kvp.Key, null, 0);
                                    else
                                    {
                                        byte[] bt = Encoding.UTF8.GetBytes(kvp.Value.ToString());
                                        fixed (byte* pt = bt)
                                            kvSet(penv, keyIndex, kvp.Key, (sbyte*)pt, bt.Length);
                                    }
                                }
                                keyIndex++;
                            }
                        }
<<<<<<< HEAD
                        fillers[i] = BufferFillerBase.Create(penv, cursor, pyColumn, colIndices[i], kinds[pyColumn], type, setters[pyColumn]);

                        if ((type is VectorDataViewType) && (type.GetVectorSize() > 0))
                        {
                            pyColumn += type.GetVectorSize();
                        }
                        else pyColumn++;
=======
                        fillers[i] = BufferFillerBase.Create(penv, cursor, pyColumn, colIndices[i], prgkind[pyColumn], type, setters[pyColumn]);
                        pyColumn += type is VectorDataViewType ? type.GetVectorSize() : 1;
>>>>>>> 15f12859
                    }
                    for (int crow = 0; ; crow++)
                    {
                        // Advance to the next row.
                        if (!cursor.MoveNext())
                            break;

                        // Fill values for the current row.
                        for (int i = 0; i < fillers.Length; i++)
                        {
                            fillers[i].Set();
                        }
                    }
                }
            }
        }

        private static unsafe void SendViewToNativeAsCsr(IChannel ch, EnvironmentBlock* penv, IDataView view)
        {
            Contracts.AssertValue(ch);
            Contracts.Assert(penv != null);
            Contracts.AssertValue(view);
            if (penv->dataSink == null)
            {
                // Environment doesn't want any data!
                return;
            }

            var dataSink = MarshalDelegate<DataSink>(penv->dataSink);

            var schema = view.Schema;
            var colIndices = new List<int>();
            var outputDataKind = InternalDataKind.R4;

            int numOutputRows = 0;
            int numOutputCols = 0;

            for (int col = 0; col < schema.Count; col++)
            {
                if (schema[col].IsHidden)
                    continue;

                var fullType = schema[col].Type;
                var itemType = fullType.GetItemType();
                int valueCount = fullType.GetValueCount();

                if (valueCount == 0)
                {
                    throw ch.ExceptNotSupp("Column has variable length vector: " +
                        schema[col].Name + ". Not supported in python. Drop column before sending to Python");
                }

                if (itemType.IsStandardScalar())
                {
                    switch (itemType.GetRawKind())
                    {
                    default:
                        throw Contracts.Except("Data type {0} not supported", itemType.GetRawKind());

                    case InternalDataKind.I1:
                    case InternalDataKind.I2:
                    case InternalDataKind.U1:
                    case InternalDataKind.U2:
                    case InternalDataKind.R4:
                        break;

                    case InternalDataKind.I4:
                    case InternalDataKind.U4:
                    case InternalDataKind.I8:
                    case InternalDataKind.R8:
                        outputDataKind = InternalDataKind.R8;
                        break;
                    }
                }
                else
                {
                    throw Contracts.Except("Data type {0} not supported", itemType.GetRawKind());
                }

                colIndices.Add(col);
                numOutputCols += valueCount;
            }

            var nameIndices = new ValueListBuilder<int>(10);
            var nameUtf8Bytes = new ValueListBuilder<byte>(100);

            AddUniqueName("data", ref nameIndices, ref nameUtf8Bytes);
            AddUniqueName("indices", ref nameIndices, ref nameUtf8Bytes);
            AddUniqueName("indptr", ref nameIndices, ref nameUtf8Bytes);
            AddUniqueName("shape", ref nameIndices, ref nameUtf8Bytes);

            var kindList = new List<InternalDataKind> {outputDataKind,
                                                       InternalDataKind.I4,
                                                       InternalDataKind.I4,
                                                       InternalDataKind.I4};

            var valueCounts = new List<byte> { 1, 1, 1, 1 };

            var kinds = kindList.ToArray();
<<<<<<< HEAD
            var nameBytes = nameUtf8Bytes.ToArray();
            var names = new byte*[allNames.Count];
            var valueCountsBytes = valueCounts.ToArray();
=======
            var nameBytes = nameUtf8Bytes.AsSpan();
            var names = new byte*[nameIndices.Length];
>>>>>>> 15f12859

            fixed (InternalDataKind* prgkind = kinds)
            fixed (byte* prgbNames = nameBytes)
            fixed (byte** prgname = names)
            fixed (byte* prgbValueCount = valueCountsBytes)
            {
                for (int iid = 0; iid < names.Length; iid++)
                    names[iid] = prgbNames + nameIndices[iid];

                DataViewBlock block;
                block.ccol = nameIndices.Length;
                block.crow = view.GetRowCount() ?? 0;
                block.names = (sbyte**)prgname;
                block.kinds = prgkind;
                block.keyCards = null;
                block.valueCounts = prgbValueCount;

                dataSink(penv, &block, out var setters, out var keyValueSetter);

                if (setters == null) return;

                using (var cursor = view.GetRowCursor(view.Schema.Where(col => colIndices.Contains(col.Index))))
                {
                    CsrData csrData = new CsrData(penv, setters, outputDataKind);
                    var fillers = new CsrFillerBase[colIndices.Count];

                    for (int i = 0; i < colIndices.Count; i++)
                    {
                        var type = schema[colIndices[i]].Type;
                        fillers[i] = CsrFillerBase.Create(penv, cursor, colIndices[i], type, outputDataKind, csrData);
                    }

                    for (;; numOutputRows++)
                    {
                        if (!cursor.MoveNext()) break;

                        for (int i = 0; i < fillers.Length; i++)
                        {
                            fillers[i].Set();
                        }

                        csrData.IncrementRow();
                    }

                    csrData.SetShape(numOutputRows, numOutputCols);
                }
            }
        }

        private static void AddUniqueName(string name,
            ref ValueListBuilder<int> nameIndices, 
            ref ValueListBuilder<byte> utf8Names)
        {
            if (utf8Names.Capacity - utf8Names.Length < name.Length * 2 + 2)
                utf8Names.Grow();

            nameIndices.Append(utf8Names.Length);
            var bytesNumber = Encoding.UTF8.GetBytes(name, 0, name.Length, utf8Names.Buffer, utf8Names.Length);
            utf8Names.Length += bytesNumber;
            utf8Names.Append(0);
        }

        private static void AddUniqueName(
            string columnName,
            VBuffer<ReadOnlyMemory<char>> slotNames,
            ref ValueListBuilder<int> nameIndices,
            ref ValueListBuilder<byte> utf8Names)
        {
            var columnNameBytes = Encoding.UTF8.GetBytes(columnName);
            var dotBytes = Encoding.UTF8.GetBytes(".");

            foreach (var kvp in slotNames.Items(true))
            {
                // REVIEW: Add the proper number of zeros to the slot index to make them sort in the right order.
                var slotName = (!kvp.Value.IsEmpty ? kvp.Value.ToString() : kvp.Key.ToString(CultureInfo.InvariantCulture));
                if (utf8Names.Capacity - utf8Names.Length < slotName.Length * 2 + columnNameBytes.Length + dotBytes.Length)
                    utf8Names.Grow();
                nameIndices.Append(utf8Names.Length);
                utf8Names.AppendRange(columnNameBytes);
                utf8Names.AppendRange(dotBytes);
                var bytesNumber = Encoding.UTF8.GetBytes(slotName, 0, slotName.Length, utf8Names.Buffer, utf8Names.Length);
                utf8Names.Length += bytesNumber;
                utf8Names.Append(0);
            }
        }

        private abstract unsafe class BufferFillerBase
        {
            public delegate void ValuePoker<T>(T value, int col, long m, long n);

            protected readonly int _colIndex;
            protected readonly DataViewRow _input;

            protected BufferFillerBase(DataViewRow input, int pyColIndex)
            {
                _colIndex = pyColIndex;
                _input = input;
            }

            public static BufferFillerBase Create(EnvironmentBlock* penv, DataViewRow input, int pyCol, int idvCol, InternalDataKind dataKind, DataViewType type, void* setter)
            {
                var itemType = type.GetItemType();
                // We convert the unsigned types to signed types, with -1 indicating missing in Python.
                if (itemType.GetKeyCount() > 0)
                {
                    var keyCount = itemType.GetKeyCount();
                    uint keyMax = (uint)keyCount;
                    switch (itemType.GetRawKind())
                    {
                    case InternalDataKind.U1:
                        var fnI1 = MarshalDelegate<I1Setter>(setter);
                        ValuePoker<byte> pokeU1 =
                            (byte value, int col, long m, long n) => fnI1(penv, col, m, n, value > keyMax ? (sbyte)-1 : (sbyte)(value - 1));
                        return new Impl<byte>(input, pyCol, idvCol, type, pokeU1);
                    case InternalDataKind.U2:
                        var fnI2 = MarshalDelegate<I2Setter>(setter);
                        ValuePoker<ushort> pokeU2 =
                            (ushort value, int col, long m, long n) => fnI2(penv, col, m, n, value > keyMax ? (short)-1 : (short)(value - 1));
                        return new Impl<ushort>(input, pyCol, idvCol, type, pokeU2);
                    case InternalDataKind.U4:
                        var fnI4 = MarshalDelegate<I4Setter>(setter);
                        ValuePoker<uint> pokeU4 =
                            (uint value, int col, long m, long n) => fnI4(penv, col, m, n, value > keyMax ? -1 : (int)(value - 1));
                        return new Impl<uint>(input, pyCol, idvCol, type, pokeU4);
                    case InternalDataKind.U8:
                        // We convert U8 key types with key names to I4.
                        fnI4 = MarshalDelegate<I4Setter>(setter);
                        ValuePoker<ulong> pokeU8 =
                            (ulong value, int col, long m, long n) => fnI4(penv, col, m, n, value > keyMax ? -1 : (int)(value - 1));
                        return new Impl<ulong>(input, pyCol, idvCol, type, pokeU8);
                    }
                }
                // Key type with count=0
                else if (itemType is KeyDataViewType)
                {
                    switch (itemType.GetRawKind())
                    {
                    case InternalDataKind.U1:
                        var fnI1 = MarshalDelegate<I1Setter>(setter);
                        ValuePoker<byte> pokeU1 =
                            (byte value, int col, long m, long n) => fnI1(penv, col, m, n, (sbyte)(value - 1));
                        return new Impl<byte>(input, pyCol, idvCol, type, pokeU1);
                    case InternalDataKind.U2:
                        var fnI2 = MarshalDelegate<I2Setter>(setter);
                        ValuePoker<ushort> pokeU2 =
                            (ushort value, int col, long m, long n) => fnI2(penv, col, m, n, (short)(value - 1));
                        return new Impl<ushort>(input, pyCol, idvCol, type, pokeU2);
                    case InternalDataKind.U4:
                        var fnI4 = MarshalDelegate<I4Setter>(setter);
                        ValuePoker<uint> pokeU4 =
                            (uint value, int col, long m, long n) => fnI4(penv, col, m, n, (int)(value - 1));
                        return new Impl<uint>(input, pyCol, idvCol, type, pokeU4);
                    case InternalDataKind.U8:
                        // We convert U8 key types with key names to I4.
                        fnI4 = MarshalDelegate<I4Setter>(setter);
                        ValuePoker<ulong> pokeU8 =
                            (ulong value, int col, long m, long n) => fnI4(penv, col, m, n, (int)(value - 1));
                        return new Impl<ulong>(input, pyCol, idvCol, type, pokeU8);
                    }
                }
                else
                {
                    switch (dataKind)
                    {
                    case InternalDataKind.R4:
                        var fnR4 = MarshalDelegate<R4Setter>(setter);
                        ValuePoker<float> pokeR4 =
                            (float value, int col, long m, long n) => fnR4(penv, col, m, n, value);
                        return new Impl<float>(input, pyCol, idvCol, type, pokeR4);
                    case InternalDataKind.R8:
                        var fnR8 = MarshalDelegate<R8Setter>(setter);
                        ValuePoker<double> pokeR8 =
                            (double value, int col, long m, long n) => fnR8(penv, col, m, n, value);
                        return new Impl<double>(input, pyCol, idvCol, type, pokeR8);
                    case InternalDataKind.BL:
                        var fnBl = MarshalDelegate<BLSetter>(setter);
                        ValuePoker<bool> pokeBl =
                            (bool value, int col, long m, long n) => fnBl(penv, col, m, n, !value ? (byte)0 : value ? (byte)1 : (byte)0xFF);
                        return new Impl<bool>(input, pyCol, idvCol, type, pokeBl);
                    case InternalDataKind.I1:
                        var fnI1 = MarshalDelegate<I1Setter>(setter);
                        ValuePoker<sbyte> pokeI1 =
                            (sbyte value, int col, long m, long n) => fnI1(penv, col, m, n, value);
                        return new Impl<sbyte>(input, pyCol, idvCol, type, pokeI1);
                    case InternalDataKind.I2:
                        var fnI2 = MarshalDelegate<I2Setter>(setter);
                        ValuePoker<short> pokeI2 =
                            (short value, int col, long m, long n) => fnI2(penv, col, m, n, value);
                        return new Impl<short>(input, pyCol, idvCol, type, pokeI2);
                    case InternalDataKind.I4:
                        var fnI4 = MarshalDelegate<I4Setter>(setter);
                        ValuePoker<int> pokeI4 =
                            (int value, int col, long m, long n) => fnI4(penv, col, m, n, value);
                        return new Impl<int>(input, pyCol, idvCol, type, pokeI4);
                    case InternalDataKind.I8:
                        var fnI8 = MarshalDelegate<I8Setter>(setter);
                        ValuePoker<long> pokeI8 =
                            (long value, int col, long m, long n) => fnI8(penv, col, m, n, value);
                        return new Impl<long>(input, pyCol, idvCol, type, pokeI8);
                    case InternalDataKind.U1:
                        var fnU1 = MarshalDelegate<U1Setter>(setter);
                        ValuePoker<byte> pokeU1 =
                            (byte value, int col, long m, long n) => fnU1(penv, col, m, n, value);
                        return new Impl<byte>(input, pyCol, idvCol, type, pokeU1);
                    case InternalDataKind.U2:
                        var fnU2 = MarshalDelegate<U2Setter>(setter);
                        ValuePoker<ushort> pokeU2 =
                            (ushort value, int col, long m, long n) => fnU2(penv, col, m, n, value);
                        return new Impl<ushort>(input, pyCol, idvCol, type, pokeU2);
                    case InternalDataKind.U4:
                        var fnU4 = MarshalDelegate<U4Setter>(setter);
                        ValuePoker<uint> pokeU4 =
                            (uint value, int col, long m, long n) => fnU4(penv, col, m, n, value);
                        return new Impl<uint>(input, pyCol, idvCol, type, pokeU4);
                    case InternalDataKind.U8:
                        var fnU8 = MarshalDelegate<U8Setter>(setter);
                        ValuePoker<ulong> pokeU8 =
                            (ulong value, int col, long m, long n) => fnU8(penv, col, m, n, value);
                        return new Impl<ulong>(input, pyCol, idvCol, type, pokeU8);
                    case InternalDataKind.TX:
                        var fnTX = MarshalDelegate<TXSetter>(setter);
                        ValuePoker<ReadOnlyMemory<char>> pokeTX =
                            (ReadOnlyMemory<char> value, int col, long m, long n) =>
                            {
                                if (value.IsEmpty)
                                    fnTX(penv, col, m, n, null, 0);
                                else
                                {
                                    byte[] bt = Encoding.UTF8.GetBytes(value.ToString());
                                    fixed (byte* pt = bt)
                                        fnTX(penv, col, m, n, (sbyte*)pt, bt.Length);
                                }
                            };
                        return new Impl<ReadOnlyMemory<char>>(input, pyCol, idvCol, type, pokeTX);
                    default:
                        throw Contracts.Except("Data type not handled");
                    }
                }

                Contracts.Assert(false, "Unhandled type!");
                return null;
            }

            public abstract void Set();

            private sealed class Impl<TSrc> : BufferFillerBase
            {
                private readonly ValueGetter<VBuffer<TSrc>> _getVec;
                private VBuffer<TSrc> _buffer;
                private readonly ValueGetter<TSrc> _get;
                private readonly ValuePoker<TSrc> _poker;
                private readonly bool _isVarLength;

                public Impl(DataViewRow input, int pyColIndex, int idvColIndex, DataViewType type, ValuePoker<TSrc> poker)
                    : base(input, pyColIndex)
                {
                    Contracts.AssertValue(input);
                    Contracts.Assert(0 <= idvColIndex && idvColIndex < input.Schema.Count);

                    if (type is VectorDataViewType)
                        _getVec = RowCursorUtils.GetVecGetterAs<TSrc>((PrimitiveDataViewType)type.GetItemType(), input, idvColIndex);
                    else
                        _get = RowCursorUtils.GetGetterAs<TSrc>(type, input, idvColIndex);

                    _poker = poker;
                    _isVarLength = (type.GetValueCount() == 0);
                }
                public override void Set()
                {
                    if (_getVec != null)
                    {
                        _getVec(ref _buffer);
                        if (_buffer.IsDense)
                        {
                            for (int i = 0; i < _buffer.Length; i++)
                            {
                                if (_isVarLength)
                                     _poker(_buffer.GetValues()[i], _colIndex, _input.Position, i);
                                else _poker(_buffer.GetValues()[i], _colIndex + i, _input.Position, 0);
                            }
                        }
                        else
                        {
                            int ii = 0;
                            var values = _buffer.GetValues();
                            var indices = _buffer.GetIndices();
                            for (int i = 0; i < _buffer.Length; i++)
                            {
                                while (ii < values.Length && indices[ii] < i)
                                    ii++;
                                TSrc val = default(TSrc);
                                if (ii < values.Length && indices[ii] == i)
                                    val = values[ii];

                                if (_isVarLength)
                                     _poker(val, _colIndex, _input.Position, i);
                                else _poker(val, _colIndex + i, _input.Position, 0);
                            }
                        }
                    }
                    else
                    {
                        TSrc value = default(TSrc);
                        _get(ref value);
                        _poker(value, _colIndex, _input.Position, 0);
                    }
                }
            }
        }

        private unsafe class CsrData
        {
            private const int DataCol = 0;
            private const int IndicesCol = 1;
            private const int IndPtrCol = 2;
            private const int ShapeCol = 3;

            private readonly R4Setter _r4DataSetter;
            private readonly R8Setter _r8DataSetter;
            private readonly I4Setter _indicesSetter;
            private readonly I4Setter _indptrSetter;
            private readonly I4Setter _shapeSetter;

            public int col;

            private int _row;
            private int _index;

            private EnvironmentBlock* _penv;

            public CsrData(EnvironmentBlock* penv, void** setters, InternalDataKind outputDataKind)
            {
                col = 0;

                _row = 0;
                _index = 0;
                _penv = penv;

                if (outputDataKind == InternalDataKind.R4)
                {
                    _r4DataSetter = MarshalDelegate<R4Setter>(setters[DataCol]);
                    _r8DataSetter = null;
                }
                else if(outputDataKind == InternalDataKind.R8)
                {
                    _r4DataSetter = null;
                    _r8DataSetter = MarshalDelegate<R8Setter>(setters[DataCol]);
                }

                _indicesSetter = MarshalDelegate<I4Setter>(setters[IndicesCol]);
                _indptrSetter = MarshalDelegate<I4Setter>(setters[IndPtrCol]);
                _shapeSetter = MarshalDelegate<I4Setter>(setters[ShapeCol]);

                _indptrSetter(_penv, IndPtrCol, 0, 0, 0);
            }

            public void AppendR4(float value, int col)
            {
                _r4DataSetter(_penv, DataCol, _index, 0, value);
                _indicesSetter(_penv, IndicesCol, _index, 0, col);
                _index++;
            }

            public void AppendR8(double value, int col)
            {
                _r8DataSetter(_penv, DataCol, _index, 0, value);
                _indicesSetter(_penv, IndicesCol, _index, 0, col);
                _index++;
            }

            public void IncrementRow()
            {
                col = 0;
                _row++;

                _indptrSetter(_penv, IndPtrCol, _row, 0, _index);
            }

            public void SetShape(int m, int n)
            {
                _shapeSetter(_penv, ShapeCol, 0, 0, m);
                _shapeSetter(_penv, ShapeCol, 1, 0, n);
            }
        }

        private abstract unsafe class CsrFillerBase
        {
            public delegate void DataAppender<T>(T value, int col);

            protected CsrFillerBase() {}

            public static CsrFillerBase Create(EnvironmentBlock* penv,
                                               DataViewRow input,
                                               int idvCol,
                                               DataViewType idvColType,
                                               InternalDataKind outputDataKind,
                                               CsrData csrData)
            {
                if (outputDataKind == InternalDataKind.R4)
                {
                    switch (idvColType.GetItemType().GetRawKind())
                    {
                    case InternalDataKind.I1:
                        DataAppender<sbyte> appendI1 = (sbyte val, int i) => csrData.AppendR4((float)val, i);
                        return new CsrFiller<sbyte>(input, idvCol, idvColType, appendI1, csrData);
                    case InternalDataKind.I2:
                        DataAppender<short> appendI2 = (short val, int i) => csrData.AppendR4((float)val, i);
                        return new CsrFiller<short>(input, idvCol, idvColType, appendI2, csrData);
                    case InternalDataKind.U1:
                        DataAppender<byte> appendU1 = (byte val, int i) => csrData.AppendR4((float)val, i);
                        return new CsrFiller<byte>(input, idvCol, idvColType, appendU1, csrData);
                    case InternalDataKind.U2:
                        DataAppender<ushort> appendU2 = (ushort val, int i) => csrData.AppendR4((float)val, i);
                        return new CsrFiller<ushort>(input, idvCol, idvColType, appendU2, csrData);
                    case InternalDataKind.R4:
                        DataAppender<float> appendR4 = (float val, int i) => csrData.AppendR4((float)val, i);
                        return new CsrFiller<float>(input, idvCol, idvColType, appendR4, csrData);
                    default:
                        throw Contracts.Except("Source data type not supported");
                    }
                }
                else if (outputDataKind == InternalDataKind.R8)
                {
                    switch (idvColType.GetItemType().GetRawKind())
                    {
                    case InternalDataKind.I1:
                        DataAppender<sbyte> appendI1 = (sbyte val, int i) => csrData.AppendR8((double)val, i);
                        return new CsrFiller<sbyte>(input, idvCol, idvColType, appendI1, csrData);
                    case InternalDataKind.I2:
                        DataAppender<short> appendI2 = (short val, int i) => csrData.AppendR8((double)val, i);
                        return new CsrFiller<short>(input, idvCol, idvColType, appendI2, csrData);
                    case InternalDataKind.I4:
                        DataAppender<int> appendI4 = (int val, int i) => csrData.AppendR8((double)val, i);
                        return new CsrFiller<int>(input, idvCol, idvColType, appendI4, csrData);
                    case InternalDataKind.U1:
                        DataAppender<byte> appendU1 = (byte val, int i) => csrData.AppendR8((double)val, i);
                        return new CsrFiller<byte>(input, idvCol, idvColType, appendU1, csrData);
                    case InternalDataKind.U2:
                        DataAppender<ushort> appendU2 = (ushort val, int i) => csrData.AppendR8((double)val, i);
                        return new CsrFiller<ushort>(input, idvCol, idvColType, appendU2, csrData);
                    case InternalDataKind.U4:
                        DataAppender<uint> appendU4 = (uint val, int i) => csrData.AppendR8((double)val, i);
                        return new CsrFiller<uint>(input, idvCol, idvColType, appendU4, csrData);
                    case InternalDataKind.R4:
                        DataAppender<float> appendR4 = (float val, int i) => csrData.AppendR8((double)val, i);
                        return new CsrFiller<float>(input, idvCol, idvColType, appendR4, csrData);
                    case InternalDataKind.I8:
                        DataAppender<long> appendI8 = (long val, int i) => csrData.AppendR8((double)val, i);
                        return new CsrFiller<long>(input, idvCol, idvColType, appendI8, csrData);
                    case InternalDataKind.R8:
                        DataAppender<double> appendR8 = (double val, int i) => csrData.AppendR8((double)val, i);
                        return new CsrFiller<double>(input, idvCol, idvColType, appendR8, csrData);
                    default:
                        throw Contracts.Except("Source data type not supported");
                    }
                }

                throw Contracts.Except("Target data type not supported.");
            }

            public abstract void Set();

            private sealed class CsrFiller<TSrc> : CsrFillerBase
            {
                private readonly ValueGetter<VBuffer<TSrc>> _getVec;
                private readonly ValueGetter<TSrc> _get;
                private VBuffer<TSrc> _buffer;

                private CsrData _csrData;
                private readonly DataAppender<TSrc> _dataAppender;

                private readonly IEqualityComparer<TSrc> comparer = EqualityComparer<TSrc>.Default;

                public CsrFiller(DataViewRow input,
                                 int idvColIndex,
                                 DataViewType type,
                                 DataAppender<TSrc> dataAppender,
                                 CsrData csrData)
                    : base()
                {
                    Contracts.AssertValue(input);
                    Contracts.Assert(0 <= idvColIndex && idvColIndex < input.Schema.Count);

                    if (type is VectorDataViewType)
                        _getVec = RowCursorUtils.GetVecGetterAs<TSrc>((PrimitiveDataViewType)type.GetItemType(), input, idvColIndex);
                    else
                        _get = RowCursorUtils.GetGetterAs<TSrc>(type, input, idvColIndex);

                    _csrData = csrData;
                    _dataAppender = dataAppender;
                }

                public bool IsDefault(TSrc t)
                {
                    return comparer.Equals(t, default(TSrc));
                }

                public override void Set()
                {
                    if (_getVec != null)
                    {
                        _getVec(ref _buffer);
                        if (_buffer.IsDense)
                        {
                            var values = _buffer.GetValues();

                            for (int i = 0; i < values.Length; i++)
                            {
                                if (!IsDefault(values[i]))
                                    _dataAppender(values[i], _csrData.col);

                                _csrData.col++;
                            }
                        }
                        else
                        {
                            var values = _buffer.GetValues();
                            var indices = _buffer.GetIndices();

                            for (int i = 0; i < values.Length; i++)
                            {
                                if (!IsDefault(values[i]))
                                    _dataAppender(values[i], _csrData.col + indices[i]);
                            }

                            _csrData.col += _buffer.Length;
                        }
                    }
                    else
                    {
                        TSrc value = default(TSrc);
                        _get(ref value);

                        if (!IsDefault(value))
                            _dataAppender(value, _csrData.col);

                        _csrData.col++;
                    }
                }
            }
        }
    }
}<|MERGE_RESOLUTION|>--- conflicted
+++ resolved
@@ -114,24 +114,13 @@
             var dataSink = MarshalDelegate<DataSink>(penv->dataSink);
 
             var schema = view.Schema;
-<<<<<<< HEAD
-            var colIndices = new List<int>();
-            var kindList = new List<InternalDataKind>();
-            var keyCardList = new List<int>();
-            var nameUtf8Bytes = new List<Byte>();
-            var nameIndices = new List<int>();
-            var valueCounts = new List<byte>();
-
-            var expandCols = new HashSet<int>();
-            var allNames = new HashSet<string>();
-=======
             var colIndices = new List<int>(1000);
             var kindList = new ValueListBuilder<InternalDataKind>(INDICES_BUFFER_SIZE);
             var keyCardList = new ValueListBuilder<int>(INDICES_BUFFER_SIZE);
             var nameUtf8Bytes = new ValueListBuilder<byte>(UTF8_BUFFER_SIZE);
             var nameIndices = new ValueListBuilder<int>(INDICES_BUFFER_SIZE);
             var expandCols = new HashSet<int>(1000);
->>>>>>> 15f12859
+            var valueCounts = new List<byte>();
 
             for (int col = 0; col < schema.Count; col++)
             {
@@ -236,26 +225,9 @@
                 colIndices.Add(col);
                 for (int i = 0; i < nSlots; i++)
                 {
-<<<<<<< HEAD
-                    kindList.Add(kind);
-                    keyCardList.Add(keyCard);
-                    valueCounts.Add(valueCount);
-                }
-            }
-
-            ch.Assert(allNames.Count == kindList.Count);
-            ch.Assert(allNames.Count == keyCardList.Count);
-            ch.Assert(allNames.Count == nameIndices.Count);
-            ch.Assert(allNames.Count == valueCounts.Count);
-
-            var kinds = kindList.ToArray();
-            var keyCards = keyCardList.ToArray();
-            var nameBytes = nameUtf8Bytes.ToArray();
-            var names = new byte*[allNames.Count];
-            var valueCountsBytes = valueCounts.ToArray();
-=======
                     kindList.Append(kind);
                     keyCardList.Append(keyCard);
+                    valueCounts.Add(valueCount);
                 }
             }
 
@@ -266,7 +238,7 @@
             var keyCards = keyCardList.AsSpan();
             var nameBytes = nameUtf8Bytes.AsSpan();
             var names = new byte*[nameIndices.Length];
->>>>>>> 15f12859
+            var valueCountsBytes = valueCounts.ToArray();
 
             fixed (InternalDataKind* prgkind = kinds)
             fixed (byte* prgbNames = nameBytes)
@@ -324,18 +296,13 @@
                                 keyIndex++;
                             }
                         }
-<<<<<<< HEAD
-                        fillers[i] = BufferFillerBase.Create(penv, cursor, pyColumn, colIndices[i], kinds[pyColumn], type, setters[pyColumn]);
+                        fillers[i] = BufferFillerBase.Create(penv, cursor, pyColumn, colIndices[i], prgkind[pyColumn], type, setters[pyColumn]);
 
                         if ((type is VectorDataViewType) && (type.GetVectorSize() > 0))
                         {
                             pyColumn += type.GetVectorSize();
                         }
                         else pyColumn++;
-=======
-                        fillers[i] = BufferFillerBase.Create(penv, cursor, pyColumn, colIndices[i], prgkind[pyColumn], type, setters[pyColumn]);
-                        pyColumn += type is VectorDataViewType ? type.GetVectorSize() : 1;
->>>>>>> 15f12859
                     }
                     for (int crow = 0; ; crow++)
                     {
@@ -435,14 +402,9 @@
             var valueCounts = new List<byte> { 1, 1, 1, 1 };
 
             var kinds = kindList.ToArray();
-<<<<<<< HEAD
-            var nameBytes = nameUtf8Bytes.ToArray();
-            var names = new byte*[allNames.Count];
-            var valueCountsBytes = valueCounts.ToArray();
-=======
             var nameBytes = nameUtf8Bytes.AsSpan();
             var names = new byte*[nameIndices.Length];
->>>>>>> 15f12859
+            var valueCountsBytes = valueCounts.ToArray();
 
             fixed (InternalDataKind* prgkind = kinds)
             fixed (byte* prgbNames = nameBytes)
