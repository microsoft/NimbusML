--- conflicted
+++ resolved
@@ -99,52 +99,7 @@
             }
         }
 
-<<<<<<< HEAD
-        private static unsafe void PrintDataView(IDataView view)
-        {
-            var schema = view.Schema;
-            var colIndices = new List<int>();
-
-            for (int col = 0; col < schema.Count; col++)
-            {
-                if (schema[col].IsHidden)
-                    continue;
-
-                colIndices.Add(col);
-            }
-
-            using (var cursor = view.GetRowCursor(view.Schema.Where(col => colIndices.Contains(col.Index))))
-            {
-                var type = schema[colIndices[0]].Type;
-
-                ValueGetter<VBuffer<ReadOnlyMemory<char>>> _getVec =
-                    RowCursorUtils.GetVecGetterAs<ReadOnlyMemory<char>>((PrimitiveDataViewType)type.GetItemType(), cursor, colIndices[0]);
-                VBuffer<ReadOnlyMemory<char>> _buffer = new VBuffer<ReadOnlyMemory<char>>();
-
-                for (int crow = 0; ; crow++)
-                {
-                    // Advance to the next row.
-                    if (!cursor.MoveNext())
-                        break;
-
-                    string rowOutput = "[";
-
-                    _getVec(ref _buffer);
-                    for (int i = 0; i < _buffer.Length; i++)
-                    {
-                        rowOutput += _buffer.GetValues()[i] + ", ";
-                    }
-                    rowOutput += "]";
-
-                    System.Console.WriteLine(rowOutput);
-                }
-            }
-        }
-
-        private static unsafe void SendViewToNative(IChannel ch, EnvironmentBlock* penv, IDataView view, Dictionary<string, ColumnMetadataInfo> infos = null)
-=======
         private static unsafe void SendViewToNativeAsDataFrame(IChannel ch, EnvironmentBlock* penv, IDataView view, Dictionary<string, ColumnMetadataInfo> infos = null)
->>>>>>> 986ce952
         {
             Contracts.AssertValue(ch);
             Contracts.Assert(penv != null);
