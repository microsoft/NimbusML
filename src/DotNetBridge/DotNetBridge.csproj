--- conflicted
+++ resolved
@@ -32,27 +32,13 @@
       <PrivateAssets>all</PrivateAssets>
       <IncludeAssets>runtime; build; native; contentfiles; analyzers</IncludeAssets>
     </PackageReference>
-<<<<<<< HEAD
-    <PackageReference Include="Microsoft.ML" Version="1.2.0" />
-    <PackageReference Include="Microsoft.ML.CpuMath" Version="1.2.0" />    
-    <PackageReference Include="Microsoft.ML.EntryPoints" Version="0.14.0" />
-    <PackageReference Include="Microsoft.ML.Mkl.Components" Version="1.2.0" />
-    <PackageReference Include="Microsoft.ML.Mkl.Redist" Version="1.2.0" />
-    <PackageReference Include="Microsoft.ML.ImageAnalytics" Version="1.2.0" />
-    <PackageReference Include="Microsoft.ML.LightGBM" Version="1.2.0" />
-    <PackageReference Include="Microsoft.ML.OnnxTransformer" Version="1.2.0" />
-    <PackageReference Include="Microsoft.ML.OnnxConverter" Version="0.14.0" />
-    <PackageReference Include="Microsoft.ML.TensorFlow" Version="1.2.0" />
-    <PackageReference Include="Microsoft.ML.Ensemble" Version="0.14.0" />
-    <PackageReference Include="Microsoft.ML.TimeSeries" Version="1.2.0" />
-    <PackageReference Include="Microsoft.DataPrep" Version="0.0.1.5-preview" />
-=======
     <PackageReference Include="Microsoft.ML" Version="1.4.0-preview2" />
     <PackageReference Include="Microsoft.ML.CpuMath" Version="1.4.0-preview2" />
     <PackageReference Include="Microsoft.ML.EntryPoints" Version="0.16.0-preview2" />
     <PackageReference Include="Microsoft.ML.Mkl.Components" Version="1.4.0-preview2" />
     <PackageReference Include="Microsoft.ML.ImageAnalytics" Version="1.4.0-preview2" />
     <PackageReference Include="Microsoft.ML.LightGBM" Version="1.4.0-preview2" />
+    <PackageReference Include="Microsoft.ML.OnnxConverter" Version="0.16.0-preview2" />
     <PackageReference Include="Microsoft.ML.OnnxTransformer" Version="1.4.0-preview2" />
     <PackageReference Include="Microsoft.ML.TensorFlow" Version="1.4.0-preview2" />
     <PackageReference Include="Microsoft.ML.Dnn" Version="0.16.0-preview2" />
@@ -61,6 +47,5 @@
     <PackageReference Include="Microsoft.DataPrep" Version="0.0.1.12-preview" />
     <PackageReference Include="TensorFlow.NET" Version="0.11.3" />
     <PackageReference Include="SciSharp.TensorFlow.Redist" Version="1.14.0" />
->>>>>>> a405b8cf
   </ItemGroup>
 </Project>