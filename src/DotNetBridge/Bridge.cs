--- conflicted
+++ resolved
@@ -314,11 +314,7 @@
             env.ComponentCatalog.RegisterAssembly(typeof(CategoricalCatalog).Assembly); // ML.Transforms
             env.ComponentCatalog.RegisterAssembly(typeof(FastTreeRegressionTrainer).Assembly); // ML.FastTree
             
-<<<<<<< HEAD
-            //env.ComponentCatalog.RegisterAssembly(typeof(EnsembleModelParameters).Assembly); // ML.Ensemble
-=======
             env.ComponentCatalog.RegisterAssembly(typeof(EnsembleModelParameters).Assembly); // ML.Ensemble
->>>>>>> 6f7cb410
             env.ComponentCatalog.RegisterAssembly(typeof(KMeansModelParameters).Assembly); // ML.KMeansClustering
             env.ComponentCatalog.RegisterAssembly(typeof(PcaModelParameters).Assembly); // ML.PCA
             env.ComponentCatalog.RegisterAssembly(typeof(CVSplit).Assembly); // ML.EntryPoints
