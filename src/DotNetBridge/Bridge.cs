--- conflicted
+++ resolved
@@ -300,11 +300,7 @@
             //env.ComponentCatalog.RegisterAssembly(typeof(TimeSeriesProcessingEntryPoints).Assembly);
             //env.ComponentCatalog.RegisterAssembly(typeof(ParquetLoader).Assembly);
             env.ComponentCatalog.RegisterAssembly(typeof(SsaChangePointDetector).Assembly);
-<<<<<<< HEAD
-            env.ComponentCatalog.RegisterAssembly(typeof(VariableColumnTransform).Assembly);
-=======
             env.ComponentCatalog.RegisterAssembly(typeof(DotNetBridgeEntrypoints).Assembly);
->>>>>>> 3f3725a7
 
             using (var ch = host.Start("Executing"))
             {
