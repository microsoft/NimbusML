--- conflicted
+++ resolved
@@ -7,15 +7,8 @@
 using System.Runtime.InteropServices;
 using System.Text;
 using System.Threading;
-<<<<<<< HEAD
-using Microsoft.ML;
 using Microsoft.ML.Data;
 using Microsoft.ML.EntryPoints;
-using Microsoft.ML.Model.OnnxConverter;
-=======
-using Microsoft.ML.Data;
-using Microsoft.ML.EntryPoints;
->>>>>>> 15eddb43
 using Microsoft.ML.Runtime;
 using Microsoft.ML.Trainers;
 using Microsoft.ML.Trainers.Ensemble;
@@ -307,10 +300,7 @@
             //env.ComponentCatalog.RegisterAssembly(typeof(TimeSeriesProcessingEntryPoints).Assembly);
             //env.ComponentCatalog.RegisterAssembly(typeof(ParquetLoader).Assembly);
             env.ComponentCatalog.RegisterAssembly(typeof(SsaChangePointDetector).Assembly);
-<<<<<<< HEAD
-=======
             env.ComponentCatalog.RegisterAssembly(typeof(DotNetBridgeEntrypoints).Assembly);
->>>>>>> 15eddb43
 
             using (var ch = host.Start("Executing"))
             {
@@ -374,11 +364,7 @@
                     // Wrap the data sets.
                     ch.Trace("Wrapping native data sources");
                     ch.Trace("Executing");
-<<<<<<< HEAD
-                    ExecCore(penv, host, ch, graph, cdata, ppdata);
-=======
                     RunGraphCore(penv, host, graph, cdata, ppdata);
->>>>>>> 15eddb43
                 }
                 catch (Exception e)
                 {
