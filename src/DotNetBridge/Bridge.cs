﻿//------------------------------------------------------------------------------
// Copyright (c) Microsoft Corporation. All rights reserved.
// Licensed under the MIT License.
//------------------------------------------------------------------------------

using System;
using System.Runtime.InteropServices;
using System.Text;
using System.Threading;
using Microsoft.ML;
using Microsoft.ML.Data;
using Microsoft.ML.EntryPoints;
using Microsoft.ML.Model.OnnxConverter;
using Microsoft.ML.Runtime;
using Microsoft.ML.Trainers;
using Microsoft.ML.Trainers.Ensemble;
using Microsoft.ML.Trainers.FastTree;
using Microsoft.ML.Trainers.LightGbm;
using Microsoft.ML.Transforms;
using Microsoft.ML.TimeSeries;

namespace Microsoft.MachineLearning.DotNetBridge
{
    /// <summary>
    /// The main entry point from native code. Note that GC / lifetime issues are critical to get correct.
    /// This code shares a bunch of information with native code via unsafe pointers. We need to carefully
    /// ensure that no native pointers are accessed after the invoked entry point returns. As an example
    /// of an implication of this: "returned" data is provided via a call back function (from managed to\
    /// native). It cannot simply be returned by the entry point since source data that the output data depends
    /// on is not accessible once we return from managed code.
    /// </summary>
    public unsafe static partial class Bridge
    {
        // For getting float values from NativeBridge.
        [UnmanagedFunctionPointer(CallingConvention.StdCall)]
        private unsafe delegate void R4Getter(DataSourceBlock* pv, int col, long index, out float dst);

        // For getting double values from NativeBridge.
        [UnmanagedFunctionPointer(CallingConvention.StdCall)]
        private unsafe delegate void R8Getter(DataSourceBlock* pv, int col, long index, out double dst);

        // For getting bool values from NativeBridge.
        [UnmanagedFunctionPointer(CallingConvention.StdCall)]
        private unsafe delegate void BLGetter(DataSourceBlock* pv, int col, long index, out sbyte dst);

        // For getting numpy.int8 values from NativeBridge.
        [UnmanagedFunctionPointer(CallingConvention.StdCall)]
        private unsafe delegate void I1Getter(DataSourceBlock* pv, int col, long index, out sbyte dst);

        // For getting numpy.int16 values from NativeBridge.
        [UnmanagedFunctionPointer(CallingConvention.StdCall)]
        private unsafe delegate void I2Getter(DataSourceBlock* pv, int col, long index, out short dst);

        // For getting numpy.int32 values from NativeBridge.
        [UnmanagedFunctionPointer(CallingConvention.StdCall)]
        private unsafe delegate void I4Getter(DataSourceBlock* pv, int col, long index, out int dst);

        // For getting numpy.int64 values from NativeBridge.
        [UnmanagedFunctionPointer(CallingConvention.StdCall)]
        private unsafe delegate void I8Getter(DataSourceBlock* pv, int col, long index, out long dst);

        // For getting numpy.uint8 values from NativeBridge.
        [UnmanagedFunctionPointer(CallingConvention.StdCall)]
        private unsafe delegate void U1Getter(DataSourceBlock* pv, int col, long index, out byte dst);

        // For getting numpy.uint16 values from NativeBridge.
        [UnmanagedFunctionPointer(CallingConvention.StdCall)]
        private unsafe delegate void U2Getter(DataSourceBlock* pv, int col, long index, out ushort dst);

        // For getting numpy.uint32 values from NativeBridge.
        [UnmanagedFunctionPointer(CallingConvention.StdCall)]
        private unsafe delegate void U4Getter(DataSourceBlock* pv, int col, long index, out uint dst);

        // For getting numpy.uint64 values from NativeBridge.
        [UnmanagedFunctionPointer(CallingConvention.StdCall)]
        private unsafe delegate void U8Getter(DataSourceBlock* pv, int col, long index, out ulong dst);

        // For getting string values from NativeBridge.
        [UnmanagedFunctionPointer(CallingConvention.StdCall)]
        private unsafe delegate void TXGetter(DataSourceBlock* pv, int col, long index, out char* pch, out int size, out int missing);

        // For getting key-type labels. id specifies the column id, count is the key type cardinality, and buffer
        // must be large enough for count pointers. Returns success.
        [UnmanagedFunctionPointer(CallingConvention.StdCall)]
        private unsafe delegate bool KeyNamesGetter(DataSourceBlock* pdata, int col, int count, sbyte** buffer);

        // For getting numpy.int64 vectors from NativeBridge.
        [UnmanagedFunctionPointer(CallingConvention.StdCall)]
        private unsafe delegate void I8VectorGetter(DataSourceBlock* pdata, int col, long index, int* indices, long* values, bool inquire, out int size);

        // For getting numpy.int32 vectors from NativeBridge.
        [UnmanagedFunctionPointer(CallingConvention.StdCall)]
        private unsafe delegate void I4VectorGetter(DataSourceBlock* pdata, int col, long index, int* indices, int* values, bool inquire, out int size);

        // For getting numpy.int16 vectors from NativeBridge.
        [UnmanagedFunctionPointer(CallingConvention.StdCall)]
        private unsafe delegate void I2VectorGetter(DataSourceBlock* pdata, int col, long index, int* indices, short* values, bool inquire, out int size);

        // For getting numpy.int8 vectors from NativeBridge.
        [UnmanagedFunctionPointer(CallingConvention.StdCall)]
        private unsafe delegate void I1VectorGetter(DataSourceBlock* pdata, int col, long index, int* indices, sbyte* values, bool inquire, out int size);

        // For getting numpy.uint64 vectors from NativeBridge.
        [UnmanagedFunctionPointer(CallingConvention.StdCall)]
        private unsafe delegate void U8VectorGetter(DataSourceBlock* pdata, int col, long index, int* indices, ulong* values, bool inquire, out int size);

        // For getting numpy.uint32 vectors from NativeBridge.
        [UnmanagedFunctionPointer(CallingConvention.StdCall)]
        private unsafe delegate void U4VectorGetter(DataSourceBlock* pdata, int col, long index, int* indices, uint* values, bool inquire, out int size);

        // For getting numpy.uint16 vectors from NativeBridge.
        [UnmanagedFunctionPointer(CallingConvention.StdCall)]
        private unsafe delegate void U2VectorGetter(DataSourceBlock* pdata, int col, long index, int* indices, ushort* values, bool inquire, out int size);

        // For getting numpy.uint8 vectors from NativeBridge.
        [UnmanagedFunctionPointer(CallingConvention.StdCall)]
        private unsafe delegate void U1VectorGetter(DataSourceBlock* pdata, int col, long index, int* indices, byte* values, bool inquire, out int size);

        // For getting numpy.bool vectors from NativeBridge.
        [UnmanagedFunctionPointer(CallingConvention.StdCall)]
        private unsafe delegate void BLVectorGetter(DataSourceBlock* pdata, int col, long index, int* indices, bool* values, bool inquire, out int size);

        // For getting float vectors from NativeBridge.
        [UnmanagedFunctionPointer(CallingConvention.StdCall)]
        private unsafe delegate void R4VectorGetter(DataSourceBlock* pdata, int col, long index, int* indices, float* values, bool inquire, out int size);

        // For getting double vectors from NativeBridge.
        [UnmanagedFunctionPointer(CallingConvention.StdCall)]
        private unsafe delegate void R8VectorGetter(DataSourceBlock* pdata, int col, long index, int* indices, double* values, bool inquire, out int size);

        // For setting bool values to NativeBridge.
        [UnmanagedFunctionPointer(CallingConvention.StdCall)]
        private unsafe delegate void BLSetter(EnvironmentBlock* penv, int col, long index, byte value);

        // For setting float values to NativeBridge.
        [UnmanagedFunctionPointer(CallingConvention.StdCall)]
        private unsafe delegate void R4Setter(EnvironmentBlock* penv, int col, long index, float value);

        // For setting double values to NativeBridge.
        [UnmanagedFunctionPointer(CallingConvention.StdCall)]
        private unsafe delegate void R8Setter(EnvironmentBlock* penv, int col, long index, double value);

        // For setting I1 values to NativeBridge.
        [UnmanagedFunctionPointer(CallingConvention.StdCall)]
        private unsafe delegate void I1Setter(EnvironmentBlock* penv, int col, long index, sbyte value);

        // For setting I2 values to NativeBridge.
        [UnmanagedFunctionPointer(CallingConvention.StdCall)]
        private unsafe delegate void I2Setter(EnvironmentBlock* penv, int col, long index, short value);

        // For setting I4 values to NativeBridge.
        [UnmanagedFunctionPointer(CallingConvention.StdCall)]
        private unsafe delegate void I4Setter(EnvironmentBlock* penv, int col, long index, int value);

        // For setting I8 values to NativeBridge.
        [UnmanagedFunctionPointer(CallingConvention.StdCall)]
        private unsafe delegate void I8Setter(EnvironmentBlock* penv, int col, long index, long value);

        // For setting U1 values to NativeBridge.
        [UnmanagedFunctionPointer(CallingConvention.StdCall)]
        private unsafe delegate void U1Setter(EnvironmentBlock* penv, int col, long index, byte value);

        // For setting U2 values to NativeBridge.
        [UnmanagedFunctionPointer(CallingConvention.StdCall)]
        private unsafe delegate void U2Setter(EnvironmentBlock* penv, int col, long index, ushort value);

        // For setting U4 values to NativeBridge.
        [UnmanagedFunctionPointer(CallingConvention.StdCall)]
        private unsafe delegate void U4Setter(EnvironmentBlock* penv, int col, long index, uint value);

        // For setting U8 values to NativeBridge.
        [UnmanagedFunctionPointer(CallingConvention.StdCall)]
        private unsafe delegate void U8Setter(EnvironmentBlock* penv, int col, long index, ulong value);

        // For setting string values, to a generic pointer and index.
        [UnmanagedFunctionPointer(CallingConvention.StdCall)]
        private unsafe delegate void TXSetter(EnvironmentBlock* penv, int col, long index, sbyte* pch, int cch);

        // For setting string key values, to a generic pointer and index.
        [UnmanagedFunctionPointer(CallingConvention.StdCall)]
        private unsafe delegate void KeyValueSetter(EnvironmentBlock* penv, int keyId, int keyCode, sbyte* pch, int cch);

        private enum FnId
        {
            HelloMlNet = 1,
            Generic = 2,
        }

#if !CORECLR
        // The hosting code invokes this to get a specific entry point.
        [UnmanagedFunctionPointer(CallingConvention.StdCall)]
        private delegate IntPtr NativeFnGetter(FnId id);
#endif

        #region Callbacks to native

        // Call back to provide messages to native code.
        // REVIEW: Should we support embedded nulls? This API implies null termination.
        [UnmanagedFunctionPointer(CallingConvention.StdCall)]
        private unsafe delegate void MessageSink(EnvironmentBlock* penv, ChannelMessageKind kind, sbyte* sender, sbyte* message);

        [UnmanagedFunctionPointer(CallingConvention.StdCall)]
        private unsafe delegate void ModelSink(EnvironmentBlock* penv, byte* modelBytes, ulong modelSize);

        [UnmanagedFunctionPointer(CallingConvention.StdCall)]
        private unsafe delegate void DataSink(EnvironmentBlock* penv, DataViewBlock* pdata, out void** setters, out void* keyValueSetter);

        [UnmanagedFunctionPointer(CallingConvention.StdCall)]
        public unsafe delegate bool CheckCancelled();

        #endregion Callbacks to native

        /// <summary>
        /// This is provided by the native code. It provides general call backs for the task.
        /// Data source specific call backs are in another structure.
        /// </summary>
        [StructLayout(LayoutKind.Explicit)]
        private struct EnvironmentBlock
        {
#pragma warning disable 649 // never assigned
            [FieldOffset(0x00)]
            public readonly int verbosity;

            [FieldOffset(0x04)]
            public readonly int seed;

            // Call back to provide messages to native code.
            [FieldOffset(0x08)]
            public readonly void* messageSink;

            // Call back to provide data to native code.
            [FieldOffset(0x10)]
            public readonly void* dataSink;

            // Call back to provide model to native code.
            [FieldOffset(0x18)]
            public readonly void* modelSink;

            [FieldOffset(0x20)]
            public readonly int maxThreadsAllowed;

            // Call back to provide cancel flag.
            [FieldOffset(0x28)]
            public readonly void* checkCancel;
#pragma warning restore 649 // never assigned
        }

        [UnmanagedFunctionPointer(CallingConvention.StdCall)]
        private unsafe delegate int NativeGeneric(EnvironmentBlock* penv, sbyte* psz, int cdata, DataSourceBlock** ppdata);

#if !CORECLR
        private static NativeFnGetter FnGetter;
#endif
        private static NativeGeneric FnGeneric;

        private static TDel MarshalDelegate<TDel>(void* pv)
        {
            Contracts.Assert(typeof(TDel).IsSubclassOf(typeof(Delegate)));
            Contracts.Assert(pv != null);
#if CORECLR
            return Marshal.GetDelegateForFunctionPointer<TDel>((IntPtr)pv);
#else
            return (TDel)(object)Marshal.GetDelegateForFunctionPointer((IntPtr)pv, typeof(TDel));
#endif
        }

#if !CORECLR
        /// <summary>
        /// This is the bootstrapping entry point. It's labeled private but is actually invoked from the native
        /// code to poke the address of the FnGetter callback into the address encoded in the string parameter.
        /// This odd way of doing things is because the most convenient way to call an initial managed method
        /// imposes the signature of Func{string, int}, which doesn't allow us to return a function adress.
        /// </summary>
        private static unsafe int GetFnGetterCallback(string addr)
        {
            if (FnGetter == null)
                Interlocked.CompareExchange(ref FnGetter, (NativeFnGetter)GetFn, null);
            long a = long.Parse(addr);
            IntPtr* p = null;
            IntPtr** pp = &p;
            *(long*)pp = a;
            *p = Marshal.GetFunctionPointerForDelegate(FnGetter);
            return 1;
        }
#endif

        /// <summary>
        /// This is the main FnGetter function. Given an FnId value, it returns a native-callable
        /// entry point address.
        /// </summary>
        private static unsafe IntPtr GetFn(FnId id)
        {
            switch (id)
            {
                default:
                    return default(IntPtr);
                case FnId.Generic:
                    if (FnGeneric == null)
                        Interlocked.CompareExchange(ref FnGeneric, GenericExec, null);
                    return Marshal.GetFunctionPointerForDelegate(FnGeneric);
            }
        }

        /// <summary>
        // The Generic entry point. The specific behavior is indicated in a string argument.
        /// </summary>
        private static unsafe int GenericExec(EnvironmentBlock* penv, sbyte* psz, int cdata, DataSourceBlock** ppdata)
        {
            var env = new RmlEnvironment(MarshalDelegate<CheckCancelled>(penv->checkCancel), penv->seed, verbose: penv != null && penv->verbosity > 3);
            var host = env.Register("ML.NET_Execution");

            env.ComponentCatalog.RegisterAssembly(typeof(TextLoader).Assembly); // ML.Data
            env.ComponentCatalog.RegisterAssembly(typeof(LinearModelParameters).Assembly); // ML.StandardLearners
            env.ComponentCatalog.RegisterAssembly(typeof(CategoricalCatalog).Assembly); // ML.Transforms
            env.ComponentCatalog.RegisterAssembly(typeof(FastTreeRegressionTrainer).Assembly); // ML.FastTree
            
            //env.ComponentCatalog.RegisterAssembly(typeof(EnsembleModelParameters).Assembly); // ML.Ensemble
            env.ComponentCatalog.RegisterAssembly(typeof(KMeansModelParameters).Assembly); // ML.KMeansClustering
            env.ComponentCatalog.RegisterAssembly(typeof(PcaModelParameters).Assembly); // ML.PCA
            env.ComponentCatalog.RegisterAssembly(typeof(CVSplit).Assembly); // ML.EntryPoints

            env.ComponentCatalog.RegisterAssembly(typeof(OlsModelParameters).Assembly);
            env.ComponentCatalog.RegisterAssembly(typeof(LightGbmBinaryModelParameters).Assembly);
            env.ComponentCatalog.RegisterAssembly(typeof(TensorFlowTransformer).Assembly);
            //env.ComponentCatalog.RegisterAssembly(typeof(SymSgdClassificationTrainer).Assembly);
            //env.ComponentCatalog.RegisterAssembly(typeof(AutoInference).Assembly); // ML.PipelineInference
            env.ComponentCatalog.RegisterAssembly(typeof(DataViewReference).Assembly);
            env.ComponentCatalog.RegisterAssembly(typeof(ImageLoadingTransformer).Assembly);
            //env.ComponentCatalog.RegisterAssembly(typeof(SaveOnnxCommand).Assembly);
            //env.ComponentCatalog.RegisterAssembly(typeof(TimeSeriesProcessingEntryPoints).Assembly);
            //env.ComponentCatalog.RegisterAssembly(typeof(ParquetLoader).Assembly);
<<<<<<< HEAD
=======
            env.ComponentCatalog.RegisterAssembly(typeof(ForecastExtensions).Assembly);
>>>>>>> 3b46629c

            using (var ch = host.Start("Executing"))
            {
                var sw = new System.Diagnostics.Stopwatch();
                sw.Start();
                try
                {
                    // code, pszIn, and pszOut can be null.
                    ch.Trace("Checking parameters");

                    host.CheckParam(penv != null, nameof(penv));
                    host.CheckParam(penv->messageSink != null, "penv->message");

                    host.CheckParam(psz != null, nameof(psz));

                    ch.Trace("Converting graph operands");
                    var graph = BytesToString(psz);

                    ch.Trace("Wiring message sink");
                    var message = MarshalDelegate<MessageSink>(penv->messageSink);
                    var messageValidator = new MessageValidator(host);
                    var lk = new object();
                    Action<IMessageSource, ChannelMessage> listener =
                        (sender, msg) =>
                        {
                            byte[] bs = StringToNullTerminatedBytes(sender.FullName);
                            string m = messageValidator.Validate(msg);
                            if (!string.IsNullOrEmpty(m))
                            {
                                byte[] bm = StringToNullTerminatedBytes(m);
                                lock (lk)
                                {
                                    fixed (byte* ps = bs)
                                    fixed (byte* pm = bm)
                                        message(penv, msg.Kind, (sbyte*)ps, (sbyte*)pm);
                                }
                            }
                        };
                    env.AddListener(listener);

                    host.CheckParam(cdata >= 0, nameof(cdata), "must be non-negative");
                    host.CheckParam(ppdata != null || cdata == 0, nameof(ppdata));
                    for (int i = 0; i < cdata; i++)
                    {
                        var pdata = ppdata[i];
                        host.CheckParam(pdata != null, "pdata");
                        host.CheckParam(0 <= pdata->ccol && pdata->ccol <= int.MaxValue, "ccol");
                        host.CheckParam(0 <= pdata->crow && pdata->crow <= long.MaxValue, "crow");
                        if (pdata->ccol > 0)
                        {
                            host.CheckParam(pdata->names != null, "names");
                            host.CheckParam(pdata->kinds != null, "kinds");
                            host.CheckParam(pdata->keyCards != null, "keyCards");
                            host.CheckParam(pdata->vecCards != null, "vecCards");
                            host.CheckParam(pdata->getters != null, "getters");
                        }
                    }

                    ch.Trace("Validating number of data sources");

                    // Wrap the data sets.
                    ch.Trace("Wrapping native data sources");
                    ch.Trace("Executing");
                    ExecCore(penv, host, ch, graph, cdata, ppdata);
                }
                catch (Exception e)
                {
                    // Dump the exception chain.
                    var ex = e;
                    while (ex.InnerException != null)
                        ex = ex.InnerException;
                    ch.Error("*** {1}: '{0}'", ex.Message, ex.GetType());
                    return -1;
                }
                finally
                {
                    sw.Stop();
                    if (penv != null && penv->verbosity > 0)
                        ch.Info("Elapsed time: {0}", sw.Elapsed);
                    else
                        ch.Trace("Elapsed time: {0}", sw.Elapsed);
                }
            }
            return 0;
        }

        private static void CheckModel(IHost host, byte** ppModelBin, long* pllModelBinLen, int i)
        {
            host.CheckParam(
                ppModelBin != null && ppModelBin[i] != null
                && pllModelBinLen != null && pllModelBinLen[i] > 0, "pModelBin", "Model is missing");
        }

        private static void ExecCore(EnvironmentBlock* penv, IHost host, IChannel ch, string graph, int cdata, DataSourceBlock** ppdata)
        {
            Contracts.AssertValue(ch);
            ch.AssertValue(host);
            ch.AssertNonEmpty(graph);
            ch.Assert(cdata >= 0);
            ch.Assert(ppdata != null || cdata == 0);

            RunGraphCore(penv, host, graph, cdata, ppdata);
        }

        /// <summary>
        /// Convert UTF8 bytes with known length to ROM<char>. Negative length unsupported.
        /// </summary>
        internal static void BytesToText(sbyte* prgch, ulong bch, ref ReadOnlyMemory<char> dst)
        {
            if (bch > 0)
                dst = BytesToString(prgch, bch).AsMemory();
            else
                dst = ReadOnlyMemory<char>.Empty;
        }

        /// <summary>
        /// Convert null-terminated UTF8 bytes to ROM<char>. Null pointer unsupported.
        /// </summary>
        internal static void BytesToText(sbyte* psz, ref ReadOnlyMemory<char> dst)
        {
            if (psz != null)
                dst = BytesToString(psz).AsMemory();
            else
                dst = ReadOnlyMemory<char>.Empty;
        }

        /// <summary>
        /// Convert UTF8 bytes with known positive length to a string.
        /// </summary>
        internal static string BytesToString(sbyte* prgch, ulong bch)
        {
            Contracts.Assert(prgch != null);
            Contracts.Assert(bch > 0);
            return Encoding.UTF8.GetString((byte*)prgch, (int)bch);
        }

        /// <summary>
        /// Convert null-terminated UTF8 bytes to a string.
        /// </summary>
        internal static string BytesToString(sbyte* psz)
        {
            Contracts.Assert(psz != null);
            // REVIEW: Ideally should make this safer by always knowing the length.
            int cch = 0;
            while (psz[cch] != 0)
                cch++;

            if (cch == 0)
                return null;
#if CORECLR

            return Encoding.UTF8.GetString((byte*)psz, cch);
#else
            if (cch <= 0)
                return "";

            var decoder = Encoding.UTF8.GetDecoder();
            var chars = new char[decoder.GetCharCount((byte*)psz, cch, true)];
            int bytesUsed;
            int charsUsed;
            bool complete;
            fixed (char* pchars = chars)
                decoder.Convert((byte*)psz, cch, pchars, chars.Length, true, out bytesUsed, out charsUsed, out complete);
            Contracts.Assert(bytesUsed == cch);
            Contracts.Assert(charsUsed == chars.Length);
            Contracts.Assert(complete);
            return new string(chars);
#endif
        }

        /// <summary>
        /// Convert a string to null-terminated UTF8 bytes.
        /// </summary>
        internal static byte[] StringToNullTerminatedBytes(string str)
        {
            // Note that it will result in multiple UTF-8 null bytes at the end, which is not ideal but harmless.
            return Encoding.UTF8.GetBytes(str + Char.MinValue);
        }
    }
}<|MERGE_RESOLUTION|>--- conflicted
+++ resolved
@@ -329,10 +329,7 @@
             //env.ComponentCatalog.RegisterAssembly(typeof(SaveOnnxCommand).Assembly);
             //env.ComponentCatalog.RegisterAssembly(typeof(TimeSeriesProcessingEntryPoints).Assembly);
             //env.ComponentCatalog.RegisterAssembly(typeof(ParquetLoader).Assembly);
-<<<<<<< HEAD
-=======
             env.ComponentCatalog.RegisterAssembly(typeof(ForecastExtensions).Assembly);
->>>>>>> 3b46629c
 
             using (var ch = host.Start("Executing"))
             {
