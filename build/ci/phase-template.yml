--- conflicted
+++ resolved
@@ -21,23 +21,6 @@
    ${{ insert }}: ${{ parameters.buildQueue }}
   steps:
 
-  # Install python
-  - ${{ if eq(parameters.installPython, '1') }}:
-    - task: UsePythonVersion@0
-      inputs:
-        versionSpec: '$(python.version)'
-        architecture: 'x64'
-    - script: pip install pytest>=4.4.0 pytest-cov>=2.6.1 numpy>=1.16.2 pandas>=0.24.2 scikit-learn>=0.20.3 matplotlib
-      displayName: Install numpy, pandas, scikit-learn
-    - script: python -c "import sys;print(sys.prefix, sys.base_prefix, sys.executable, sys.base_exec_prefix)"
-      displayName: Display python versions
-    - script: python -c "import numpy;print(numpy.__version__, numpy.__file__)"
-      displayName: Display numpy versions
-
-  - ${{ if eq(parameters.installPython, '0') }}:
-    - script: "echo will download Python '$(installPython)'."
-      displayName: Will Download python.
-
   # Windows phases
   - ${{ if eq(parameters.name, 'Windows') }}:
     - script: $(_buildScript) --configuration $(_configuration) --runTests $(_testOptions)
@@ -50,14 +33,6 @@
     - ${{ if eq(parameters.testDistro, '') }}:
       - script: chmod 777 $(_buildScript) && $(_buildScript) --configuration $(_configuration) --runTests $(_testOptions)
   # Linux phases
-<<<<<<< HEAD
-  - ${{ if or(eq(parameters.name, 'Linux_Ubuntu16'), eq(parameters.name, 'Linux_Ubuntu14'), eq(parameters.name, 'Linux_Ubuntu16_PyBind11'), eq(parameters.name, 'Linux_CentOS7')) }}:
-    - script: sudo apt-get update && sudo apt-get install clang cmake libunwind8 curl liblttng-ust0 libcurl3 libssl1.0.0 libuuid1 libkrb5-3 zlib1g
-    - ${{ if eq(parameters.testDistro, 'noTests') }}:
-      - script: chmod 777 $(_buildScript) && $(_buildScript) --configuration $(_configuration)
-    - ${{ if eq(parameters.testDistro, '') }}:
-      - script: chmod 777 $(_buildScript) && $(_buildScript) --configuration $(_configuration) --runTests
-=======
   - ${{ if or(eq(parameters.name, 'Linux_Ubuntu16'), eq(parameters.name, 'Linux_Ubuntu14'), eq(parameters.name, 'Linux_CentOS7')) }}:
     - script: $(_dockerRun) mlnet/ubuntu16-nativebuild:0.1 bash -c "source /etc/profile && chmod 777 $(_buildScript) && $(_buildScript) --configuration $(_configuration) --buildNativeBridgeOnly"
       displayName: Build native bridge
@@ -72,10 +47,9 @@
     - ${{ if eq(parameters.testDistro, 'centos7') }}:
       - script: $(_dockerRun) mlnet/centos7-general:0.1 bash -c "source /root/.bash_profile && source /etc/profile && chmod 777 $(_buildScript) && $(_buildScript) --configuration $(_configuration) --runTestsOnly $(_testOptions)"
         displayName: Run tests CentOS7
->>>>>>> f9218dc5
 
   # Publish build artifacts
-  - ${{ if or(eq(parameters.name, 'Linux_Ubuntu16'), eq(parameters.name, 'Linux_Ubuntu16_PyBind11'), eq(parameters.name, 'Windows'), eq(parameters.name, 'Mac')) }}:
+  - ${{ if or(eq(parameters.name, 'Linux_Ubuntu16'), eq(parameters.name, 'Windows'), eq(parameters.name, 'Mac')) }}:
     - task: PublishBuildArtifacts@1
       displayName: Publish wheel file to VSTS artifacts
       inputs:
