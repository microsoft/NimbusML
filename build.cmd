--- conflicted
+++ resolved
@@ -8,18 +8,6 @@
 set DependenciesDir=%__currentScriptDir%dependencies\
 if not exist "%DependenciesDir%" (md "%DependenciesDir%")
 
-<<<<<<< HEAD
-:: Default configuration: fails if no arguments passed to build.cmd (RlsWinPy3.7)
-set __BuildArch=x64
-set __VCBuildArch=x86_amd64
-set Configuration=DbgWinPyX.X
-set DebugBuild=True
-set BuildOutputDir=%__currentScriptDir%x64\
-set PythonUrl=https://pythonpkgdeps.blob.core.windows.net/python/python-X.X.X-mohoov-amd64.zip
-set PythonRoot=%DependenciesDir%PythonX.X
-set PythonVersion=X.X
-set PythonTag=cpXX
-=======
 :: Default configuration if no arguents passed to build.cmd (DbgWinPy3.7)
 set __BuildArch=x64
 set __VCBuildArch=x86_amd64
@@ -32,7 +20,6 @@
 set BoostRoot=%DependenciesDir%BoostDbg3.7
 set PythonVersion=3.7
 set PythonTag=cp37
->>>>>>> 95e06b6f
 set RunTests=False
 set BuildDotNetBridgeOnly=False
 set SkipDotNetBridge=False
@@ -67,19 +54,6 @@
 goto :Exit_Success
 
 :Configuration
-<<<<<<< HEAD
-if /i [%1] == [RlsWinPy3.7] (
-    set DebugBuild=False
-    set Configuration=RlsWinPy3.7
-    set PythonUrl=https://pythonpkgdeps.blob.core.windows.net/python/python-3.7.0-mohoov-amd64.zip
-    set PythonRoot=%DependenciesDir%Python3.7
-    set PythonVersion=3.7
-    set PythonTag=cp37
-    set USE_PYBIND11=1
-    shift && goto :Arg_Loop
-)
-if /i [%1] == [RlsWinPy3.6] (
-=======
 if /i [%1] == [RlsWinPy3.7]     (
     set DebugBuild=False
     set Configuration=RlsWinPy3.7
@@ -92,7 +66,6 @@
     shift && goto :Arg_Loop
 )
 if /i [%1] == [RlsWinPy3.6]     (
->>>>>>> 95e06b6f
     set DebugBuild=False
     set Configuration=RlsWinPy3.6
     set PythonUrl=https://pythonpkgdeps.blob.core.windows.net/python/python-3.6.5-mohoov-amd64.zip
@@ -136,9 +109,6 @@
     set USE_PYBIND11=1
     shift && goto :Arg_Loop
 )
-<<<<<<< HEAD
-if /i [%1] == [DbgWinPy3.6] (
-=======
 if /i [%1] == [DbgWinPy3.7]     (
     set DebugBuild=True
     set Configuration=DbgWinPy3.7
@@ -151,7 +121,6 @@
     shift && goto :Arg_Loop
 )
 if /i [%1] == [DbgWinPy3.6]     (
->>>>>>> 95e06b6f
     set DebugBuild=True
     set Configuration=DbgWinPy3.6
     set PythonUrl=https://pythonpkgdeps.blob.core.windows.net/python/python-3.6.5-mohoov-amd64.zip
