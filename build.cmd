--- conflicted
+++ resolved
@@ -66,7 +66,6 @@
 if /i [%1] == [RlsWinPy3.7]     (
     set DebugBuild=False
     set Configuration=RlsWinPy3.7
-<<<<<<< HEAD
     set PythonUrl=
     set PythonRoot=
     set BoostUrl=
@@ -74,14 +73,6 @@
     set PythonVersion=3.7
     set PythonTag=cp37
     set USE_PYBIND11=1
-=======
-    set PythonUrl=https://pythonpkgdeps.blob.core.windows.net/python/python-3.7.3-amd64.zip
-    set PythonRoot=%DependenciesDir%Python3.7
-    set BoostUrl=https://pythonpkgdeps.blob.core.windows.net/boost/release/windows/Boost-3.7-1.69.0.0.zip
-    set BoostRoot=%DependenciesDir%BoostRls3.7
-    set PythonVersion=3.7
-    set PythonTag=cp37
->>>>>>> dca11577
     shift && goto :Arg_Loop
 )
 if /i [%1] == [RlsWinPy3.6]     (
@@ -325,7 +316,6 @@
 echo.>"%__currentScriptDir%src\python\nimbusml\internal\libs\__init__.py"
 
 if %PythonVersion% == 3.7 (
-<<<<<<< HEAD
     :: Running the check in one python is enough. Entrypoint compiler doesn't run in py2.7.
     echo Generating low-level Python API from mainifest.json ...
     call "%PythonExe%" -m pip install --upgrade autopep8 autoflake isort jinja2 pybind11
@@ -339,8 +329,6 @@
 )
 
 if %PythonVersion% == 3.6 (
-=======
->>>>>>> dca11577
     :: Running the check in one python is enough. Entrypoint compiler doesn't run in py2.7.
     echo Generating low-level Python API from mainifest.json ...
     call "%PythonExe%" -m pip install --upgrade autopep8 autoflake isort jinja2
