--- conflicted
+++ resolved
@@ -26,12 +26,9 @@
 set BuildDotNetBridgeOnly=False
 set SkipDotNetBridge=False
 set AzureBuild=False
-<<<<<<< HEAD
-=======
 set BuildManifestGenerator=False
 set UpdateManifest=False
 set VerifyManifest=False
->>>>>>> 331551b5
 
 :Arg_Loop
 if [%1] == [] goto :Build
@@ -59,13 +56,10 @@
     set SkipDotNetBridge=True
     shift && goto :Arg_Loop
 )
-<<<<<<< HEAD
-=======
 if /i [%1] == [--updateManifest] (
     set UpdateManifest=True
     shift && goto :Arg_Loop
 )
->>>>>>> 331551b5
 if /i [%1] == [--azureBuild]     (
     set AzureBuild=True
     shift && goto :Arg_Loop
@@ -81,10 +75,7 @@
 echo "  --includeExtendedTests            Include the extended tests if the tests are run"
 echo "  --buildDotNetBridgeOnly           Build only DotNetBridge"
 echo "  --skipDotNetBridge                Build everything except DotNetBridge"
-<<<<<<< HEAD
-=======
 echo "  --updateManifest                  Update manifest.json"
->>>>>>> 331551b5
 echo "  --azureBuild                      Building in azure devops (adds dotnet CLI to the path)"
 goto :Exit_Success
 
@@ -397,11 +388,7 @@
     echo "Installing python packages ... "
     echo "#################################"
     call "%PythonExe%" -m pip install --upgrade pip
-<<<<<<< HEAD
-    call "%PythonExe%" -m pip install --upgrade nose pytest graphviz imageio pytest-cov "jupyter_client>=4.4.0" "nbconvert>=4.2.0"
-=======
     call "%PythonExe%" -m pip install --upgrade nose pytest pytest-xdist graphviz imageio pytest-cov "jupyter_client>=4.4.0" "nbconvert>=4.2.0"
->>>>>>> 331551b5
 
     if %PythonVersion% == 2.7 (
         call "%PythonExe%" -m pip install --upgrade pyzmq
@@ -451,13 +438,6 @@
     )
 )
 
-if "%RunExtendedTests%" == "True" (
-    call "%PythonExe%" -m pytest --verbose --maxfail=1000 --capture=sys "%TestsPath3%" --cov="%PackagePath%" --cov-report term-missing --cov-report html:"%ReportPath%"
-    if errorlevel 1 (
-        goto :Exit_Error
-    )
-)
-
 :Exit_Success
 call :CleanUpDotnet
 endlocal
