--- conflicted
+++ resolved
@@ -69,11 +69,7 @@
 echo "Usage: build.cmd [--configuration <Configuration>] [--runTests] [--installPythonPackages] [--includeExtendedTests] [--buildDotNetBridgeOnly] [--skipDotNetBridge] [--azureBuild]"
 echo ""
 echo "Options:"
-<<<<<<< HEAD
-echo "  --configuration <Configuration>   Build Configuration (DbgWinPy3.7,DbgWinPy3.6,DbgWinPy3.5,RlsWinPy3.7,RlsWinPy3.6,RlsWinPy3.5)"
-=======
 echo "  --configuration <Configuration>   Build Configuration (DbgWinPy3.8, DbgWinPy3.7,DbgWinPy3.6,DbgWinPy3.5,DbgWinPy2.7,RlsWinPy3.8, RlsWinPy3.7,RlsWinPy3.6,RlsWinPy3.5,RlsWinPy2.7)"
->>>>>>> 1bd7f2ee
 echo "  --runTests                        Run tests after build"
 echo "  --installPythonPackages           Install python packages after build"
 echo "  --includeExtendedTests            Include the extended tests if the tests are run"
@@ -128,8 +124,6 @@
     set PythonTag=cp35
     shift && goto :Arg_Loop
 )
-<<<<<<< HEAD
-=======
 if /i [%1] == [RlsWinPy2.7]     (
     set DebugBuild=False
     set Configuration=RlsWinPy2.7
@@ -152,7 +146,6 @@
     set PythonTag=cp38
     shift && goto :Arg_Loop
 )
->>>>>>> 1bd7f2ee
 if /i [%1] == [DbgWinPy3.7]     (
     set DebugBuild=True
     set Configuration=DbgWinPy3.7
