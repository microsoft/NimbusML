# NimbusML

`nimbusml` is a Python module that provides experimental Python bindings for [ML.NET](https://github.com/dotnet/machinelearning). 

ML.NET was originally developed in Microsoft Research and is used across many product groups in Microsoft like Windows, Bing, PowerPoint, Excel and others. `nimbusml` was built to enable data science teams that are more familiar with Python to take advantage of ML.NET's functionality and performance. 

This package enables training ML.NET pipelines or integrating ML.NET components directly into Scikit-Learn pipelines (it supports  `numpy.ndarray`, `scipy.sparse_cst`, and `pandas.DataFrame` as inputs).

Documentation can be found [here](https://docs.microsoft.com/en-us/NimbusML/overview) and additional notebook samples can be found [here](https://github.com/Microsoft/NimbusML-Samples).

## Installation

`nimbusml` runs on Windows, Linux, and macOS. 

`nimbusml` requires Python **2.7**, **3.5**, or **3.6**, 64 bit version only. Python 3.7 is not yet supported.

Install `nimbusml` using `pip` with:

```
pip install nimbusml
```

`nimbusml` has been reported to work on Windows 10, MacOS 10.13, Ubuntu 14.04, Ubuntu 16.04, Ubuntu 18.04, CentOS 7, and RHEL 7.

## Examples

Here is an example of how to train a model to predict sentiment from text samples (based on [this](https://github.com/dotnet/machinelearning/blob/master/README.md) ML.NET example). The full code for this example is [here](https://github.com/Microsoft/NimbusML-Samples/blob/master/samples/2.1%20%5BText%5D%20Sentiment%20Analysis%201%20-%20Data%20Loading%20with%20Pandas.ipynb).

```python
from nimbusml import Pipeline, FileDataStream
from nimbusml.datasets import get_dataset
from nimbusml.ensemble import FastTreesBinaryClassifier
from nimbusml.feature_extraction.text import NGramFeaturizer

train_file = get_dataset('gen_twittertrain').as_filepath()
test_file = get_dataset('gen_twittertest').as_filepath()

train_data = FileDataStream.read_csv(train_file, sep='\t')
test_data = FileDataStream.read_csv(test_file, sep='\t')

pipeline = Pipeline([ # nimbusml pipeline
    NGramFeaturizer(columns={'Features': ['Text']}),
    FastTreesBinaryClassifier(feature=['Features'], label='Label')
])

# fit and predict
pipeline.fit(train_data)
results = pipeline.predict(test_data)
```

Instead of creating an `nimbusml` pipeline, you can also integrate components into Scikit-Learn pipelines:

```python
from sklearn.pipeline import Pipeline
from nimbusml.datasets import get_dataset
from nimbusml.ensemble import FastTreesBinaryClassifier
from sklearn.feature_extraction.text import TfidfVectorizer
import pandas as pd

train_file = get_dataset('gen_twittertrain').as_filepath()
test_file = get_dataset('gen_twittertest').as_filepath()

train_data = pd.read_csv(train_file, sep='\t')
test_data = pd.read_csv(test_file, sep='\t')

pipeline = Pipeline([ # sklearn pipeline
    ('tfidf', TfidfVectorizer()), # sklearn transform
    ('clf', FastTreesBinaryClassifier()) # nimbusml learner
])

# fit and predict
pipeline.fit(train_data["Text"], train_data["Label"])
results = pipeline.predict(test_data["Text"])
```



Many additional examples and tutorials can be found in the [documentation](https://docs.microsoft.com/en-us/NimbusML/overview).


## Building

To build `nimbusml` from source please visit our [developer guide](docs/developers/developer-guide.md).

## Contributing

<<<<<<< HEAD
We welcome [contributions](CONTRIBUTING.md) and will try our best to address feedback for this experimental project.
=======
The contributions guide can be found [here](docs/project-docs/contributing.md). Given the experimental nature of this project, support will be provided on a best-effort basis. We suggest opening an issue for discussion before starting a PR with big changes.

## Support

If you have an idea for a new feature or encounter a problem, please open an [issue](https://github.com/Microsoft/NimbusML/issues/new) in this repository or ask your question on Stack Overflow.
>>>>>>> fcc1924f

## License

NimbusML is licensed under the [MIT license](LICENSE).
<|MERGE_RESOLUTION|>--- conflicted
+++ resolved
@@ -84,15 +84,11 @@
 
 ## Contributing
 
-<<<<<<< HEAD
-We welcome [contributions](CONTRIBUTING.md) and will try our best to address feedback for this experimental project.
-=======
 The contributions guide can be found [here](docs/project-docs/contributing.md). Given the experimental nature of this project, support will be provided on a best-effort basis. We suggest opening an issue for discussion before starting a PR with big changes.
 
 ## Support
 
 If you have an idea for a new feature or encounter a problem, please open an [issue](https://github.com/Microsoft/NimbusML/issues/new) in this repository or ask your question on Stack Overflow.
->>>>>>> fcc1924f
 
 ## License
 
