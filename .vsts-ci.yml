--- conflicted
+++ resolved
@@ -5,18 +5,13 @@
   parameters:
     name: Windows
     buildScript: build.cmd
-    installPython: 1
     buildMatrix:
       Py37:
         _configuration: RlsWinPy3.7
-<<<<<<< HEAD
-        python.version: '3.7'
-=======
       Py36:
         _configuration: RlsWinPy3.6
       Py35:
         _configuration: RlsWinPy3.5
->>>>>>> f9218dc5
     buildQueue:
       name: Hosted VS2017
     testOptions: --includeExtendedTests
@@ -26,11 +21,9 @@
   parameters:
     name: Mac
     buildScript: ./build.sh
-    installpython: 1
     buildMatrix:
       Py37:
         _configuration: RlsMacPy3.7
-        python.version: '3.7'
     buildQueue:
       name: Hosted macOS
     testOptions: --includeExtendedTests
@@ -39,47 +32,26 @@
   # Run tests on Ubuntu16
 - template: /build/ci/phase-template.yml
   parameters:
-    name: Linux_Ubuntu16_PyBind11
+    name: Linux_Ubuntu16
     buildScript: ./build.sh
-    installPython: 1
+    testDistro: ubuntu16
     buildMatrix:
       Py37:
         _configuration: RlsLinPy3.7
-        python.version: '3.7'
+      Py36:
+        _configuration: RlsLinPy3.6
     buildQueue:
       name: Hosted Ubuntu 1604
-
-# Build all configurations for Linux
-  # Run tests on Ubuntu16
-- template: /build/ci/phase-template.yml
-  parameters:
-    name: Linux_Ubuntu16
-    buildScript: ./build.sh
-    installPython: 0
-    buildMatrix:
-      Py36:
-        _configuration: RlsLinPy3.6
-        python.version: '3.6'
-      Py35:
-        _configuration: RlsLinPy3.5
-        python.version: '3.5'
-    buildQueue:
-      name: Hosted Ubuntu 1604
-<<<<<<< HEAD
-
-=======
     testOptions: --includeExtendedTests
->>>>>>> f9218dc5
   # Run tests on CentOS7
 - template: /build/ci/phase-template.yml
   parameters:
     name: Linux_CentOS7
     buildScript: ./build.sh
-    installPython: 0
+    testDistro: centos7
     buildMatrix:
       Py27:
         _configuration: RlsLinPy2.7
-        python.version: '2.7'
     buildQueue:
       name: Hosted Ubuntu 1604
  